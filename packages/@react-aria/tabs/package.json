--- conflicted
+++ resolved
@@ -22,7 +22,6 @@
     "url": "https://github.com/adobe/react-spectrum"
   },
   "dependencies": {
-<<<<<<< HEAD
     "@react-aria/focus": "workspace:^",
     "@react-aria/i18n": "workspace:^",
     "@react-aria/selection": "workspace:^",
@@ -30,15 +29,6 @@
     "@react-stately/tabs": "workspace:^",
     "@react-types/shared": "workspace:^",
     "@react-types/tabs": "workspace:^",
-=======
-    "@react-aria/focus": "^3.17.0",
-    "@react-aria/i18n": "^3.11.0",
-    "@react-aria/selection": "^3.18.0",
-    "@react-aria/utils": "^3.24.0",
-    "@react-stately/tabs": "^3.6.5",
-    "@react-types/shared": "^3.23.0",
-    "@react-types/tabs": "^3.3.6",
->>>>>>> c81c9463
     "@swc/helpers": "^0.5.0"
   },
   "peerDependencies": {
