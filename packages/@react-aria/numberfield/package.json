--- conflicted
+++ resolved
@@ -22,7 +22,6 @@
     "url": "https://github.com/adobe/react-spectrum"
   },
   "dependencies": {
-<<<<<<< HEAD
     "@react-aria/i18n": "workspace:^",
     "@react-aria/interactions": "workspace:^",
     "@react-aria/spinbutton": "workspace:^",
@@ -33,18 +32,6 @@
     "@react-types/button": "workspace:^",
     "@react-types/numberfield": "workspace:^",
     "@react-types/shared": "workspace:^",
-=======
-    "@react-aria/i18n": "^3.11.1",
-    "@react-aria/interactions": "^3.21.3",
-    "@react-aria/spinbutton": "^3.6.5",
-    "@react-aria/textfield": "^3.14.5",
-    "@react-aria/utils": "^3.24.1",
-    "@react-stately/form": "^3.0.3",
-    "@react-stately/numberfield": "^3.9.3",
-    "@react-types/button": "^3.9.4",
-    "@react-types/numberfield": "^3.8.3",
-    "@react-types/shared": "^3.23.1",
->>>>>>> 1cacbf1d
     "@swc/helpers": "^0.5.0"
   },
   "peerDependencies": {
