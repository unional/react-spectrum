/*
 * Copyright 2020 Adobe. All rights reserved.
 * This file is licensed to you under the Apache License, Version 2.0 (the "License");
 * you may not use this file except in compliance with the License. You may obtain a copy
 * of the License at http://www.apache.org/licenses/LICENSE-2.0
 *
 * Unless required by applicable law or agreed to in writing, software distributed under
 * the License is distributed on an "AS IS" BASIS, WITHOUT WARRANTIES OR REPRESENTATIONS
 * OF ANY KIND, either express or implied. See the License for the specific language
 * governing permissions and limitations under the License.
 */

import {AriaButtonProps} from '@react-types/button';
import {HTMLAttributes, LabelHTMLAttributes, RefObject, useEffect} from 'react';
// @ts-ignore
import intlMessages from '../intl/*.json';
import {mergeProps, useId} from '@react-aria/utils';
import {NumberFieldProps} from '@react-types/numberfield';
import {NumberFieldState} from '@react-stately/numberfield';
import {useFocus} from '@react-aria/interactions';
import {useMessageFormatter} from '@react-aria/i18n';
import {useSpinButton} from '@react-aria/spinbutton';
import {useTextField} from '@react-aria/textfield';


interface NumberFieldAria {
  labelProps: LabelHTMLAttributes<HTMLLabelElement>,
  inputFieldProps: HTMLAttributes<HTMLInputElement>,
  numberFieldProps: HTMLAttributes<HTMLDivElement>,
  incrementButtonProps: AriaButtonProps,
  decrementButtonProps: AriaButtonProps
}

export function useNumberField(props: NumberFieldProps, state: NumberFieldState, ref: RefObject<HTMLInputElement>): NumberFieldAria {
  let {
    decrementAriaLabel,
    incrementAriaLabel,
    isDisabled,
    isReadOnly,
    isRequired,
    minValue,
    maxValue,
    autoFocus,
    validationState,
    label
  } = props;

  let {
    increment,
    incrementToMax,
    decrement,
    decrementToMin,
    value,
    commitInputValue,
    textValue
  } = state;

  const formatMessage = useMessageFormatter(intlMessages);

  const inputId = useId();
  let {focusProps} = useFocus({
    onFocus: () => {
      ref.current.select();
    },
    onBlur: () => {
      // Set input value to normalized valid value
      commitInputValue();
    }
  });

  const {
    spinButtonProps,
    incrementButtonProps: incButtonProps,
    decrementButtonProps: decButtonProps
  } = useSpinButton(
    {
      isDisabled,
      isReadOnly,
      isRequired,
      maxValue,
      minValue,
      onIncrement: increment,
      onIncrementToMax: incrementToMax,
      onDecrement: decrement,
      onDecrementToMin: decrementToMin,
      value,
      textValue
    }
  );

  incrementAriaLabel = incrementAriaLabel || formatMessage('Increment');
  decrementAriaLabel = decrementAriaLabel || formatMessage('Decrement');
  const canStep = isDisabled || isReadOnly;

  const incrementButtonProps: AriaButtonProps = mergeProps(incButtonProps, {
    'aria-label': incrementAriaLabel,
    'aria-controls': inputId,
    excludeFromTabOrder: true,
    isDisabled: canStep || value >= maxValue
  });
  const decrementButtonProps: AriaButtonProps = mergeProps(decButtonProps, {
    'aria-label': decrementAriaLabel,
    'aria-controls': inputId,
    excludeFromTabOrder: true,
    isDisabled: canStep || value <= minValue
  });

  useEffect(() => {
    const handleInputScrollWheel = e => {
      // If the input isn't supposed to receive input, do nothing.
      // TODO: add focus
      if (isDisabled || isReadOnly || !ref.current) {
        return;
      }

      e.preventDefault();
      if (e.deltaY < 0) {
        increment();
      } else {
        decrement();
      }
    };

<<<<<<< HEAD
    ref.current.addEventListener(
=======
    let inputRef = ref.current;
    inputRef.addEventListener(
>>>>>>> 6eb447ad
      'wheel',
      handleInputScrollWheel,
      {passive: false}
    );
    return () => {
<<<<<<< HEAD
      ref.current.removeEventListener(
=======
      inputRef.removeEventListener(
>>>>>>> 6eb447ad
        'wheel',
        handleInputScrollWheel
      );
    };
  }, [inputId, isReadOnly, isDisabled, decrement, increment]);

  /**
   * General outline for figuring out what to parse in on change
   * use previous formatted text that was in the input
   * new character is typed, match 'parts' from format to parts in previous text
   * the first 'part' that's an integer to the last 'part' that's an integer or fraction, minus any 'groups' should be the new number we want to parse (not sure about minus sign vs parens).
   */

  /**
   * General outline for cursor position
   * focus, select everything from first 'part' that's an integer to last 'part' that's integer or fraction
   * after typing a character, place cursor after that character, helps to know previous position, maybe get from keyup? Or maybe keydown, though not optimal
   * what happens if a selection is made and a chunk is deleted or replaced out of the number? What if it includes the currency symbol or one paren out of two used in accounting representation.
   */

  let {labelProps, inputProps} = useTextField(
<<<<<<< HEAD
    mergeProps(
      focusProps,
      {
        // ...props,
        label,
        autoFocus,
        isDisabled,
        isReadOnly,
        isRequired,
        validationState,
        value: state.inputValue,
        autoComplete: 'off',
        'aria-label': props['aria-label'] || null,
        'aria-labelledby': props['aria-labelledby'] || null,
        id: inputId,
        placeholder: formatMessage('Enter a number'),
        type: 'text',
        onChange: state.setValue
      }), ref);
=======
    mergeProps({
      autoFocus,
      isDisabled,
      isReadOnly,
      isRequired,
      validationState,
      value: isFocused ? inputValue : textValue,
      autoComplete: 'off',
      'aria-label': props['aria-label'] || null,
      'aria-labelledby': props['aria-labelledby'] || null,
      id: inputId,
      placeholder: formatMessage('Enter a number'),
      type: 'text',
      onChange: state.setValue
    }), ref);
>>>>>>> 6eb447ad

  const inputFieldProps = mergeProps(focusProps, spinButtonProps, inputProps);
  return {
    numberFieldProps: {
      role: 'group',
      'aria-disabled': isDisabled,
      'aria-invalid': validationState === 'invalid' ? 'true' : undefined
    },
    labelProps,
    inputFieldProps,
    incrementButtonProps,
    decrementButtonProps
  };
}<|MERGE_RESOLUTION|>--- conflicted
+++ resolved
@@ -121,22 +121,14 @@
       }
     };
 
-<<<<<<< HEAD
-    ref.current.addEventListener(
-=======
     let inputRef = ref.current;
     inputRef.addEventListener(
->>>>>>> 6eb447ad
       'wheel',
       handleInputScrollWheel,
       {passive: false}
     );
     return () => {
-<<<<<<< HEAD
-      ref.current.removeEventListener(
-=======
       inputRef.removeEventListener(
->>>>>>> 6eb447ad
         'wheel',
         handleInputScrollWheel
       );
@@ -158,7 +150,6 @@
    */
 
   let {labelProps, inputProps} = useTextField(
-<<<<<<< HEAD
     mergeProps(
       focusProps,
       {
@@ -178,25 +169,8 @@
         type: 'text',
         onChange: state.setValue
       }), ref);
-=======
-    mergeProps({
-      autoFocus,
-      isDisabled,
-      isReadOnly,
-      isRequired,
-      validationState,
-      value: isFocused ? inputValue : textValue,
-      autoComplete: 'off',
-      'aria-label': props['aria-label'] || null,
-      'aria-labelledby': props['aria-labelledby'] || null,
-      id: inputId,
-      placeholder: formatMessage('Enter a number'),
-      type: 'text',
-      onChange: state.setValue
-    }), ref);
->>>>>>> 6eb447ad
 
-  const inputFieldProps = mergeProps(focusProps, spinButtonProps, inputProps);
+  const inputFieldProps = mergeProps(spinButtonProps, inputProps);
   return {
     numberFieldProps: {
       role: 'group',
