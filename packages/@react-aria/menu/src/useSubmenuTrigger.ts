/*
 * Copyright 2023 Adobe. All rights reserved.
 * This file is licensed to you under the Apache License, Version 2.0 (the "License");
 * you may not use this file except in compliance with the License. You may obtain a copy
 * of the License at http://www.apache.org/licenses/LICENSE-2.0
 *
 * Unless required by applicable law or agreed to in writing, software distributed under
 * the License is distributed on an "AS IS" BASIS, WITHOUT WARRANTIES OR REPRESENTATIONS
 * OF ANY KIND, either express or implied. See the License for the specific language
 * governing permissions and limitations under the License.
 */

import {AriaMenuItemProps} from './useMenuItem';
import {AriaMenuOptions} from './useMenu';
import type {AriaPopoverProps, OverlayProps} from '@react-aria/overlays';
import {FocusableElement, FocusStrategy, KeyboardEvent, PressEvent, Node as RSNode} from '@react-types/shared';
import {RefObject, useCallback, useRef} from 'react';
import type {SubmenuTriggerState} from '@react-stately/menu';
import {useEffectEvent, useId, useLayoutEffect} from '@react-aria/utils';
import {useLocale} from '@react-aria/i18n';
import {useSafelyMouseToSubmenu} from './useSafelyMouseToSubmenu';

export interface AriaSubmenuTriggerProps {
  /** An object representing the submenu trigger menu item. Contains all the relevant information that makes up the menu item. */
  node: RSNode<unknown>,
  /** Whether the submenu trigger is disabled. */
  isDisabled?: boolean,
<<<<<<< HEAD
  /**
   * Type of the submenu being rendered.
   * @default 'menu'
   */
  submenuType?: 'dialog' | 'menu',
=======
  /** The type of the contents that the submenu trigger opens. */
  type?: 'dialog' | 'menu',
>>>>>>> 90d3007f
  /** Ref of the menu that contains the submenu trigger. */
  parentMenuRef: RefObject<HTMLElement>,
  /** Ref of the submenu opened by the submenu trigger. */
  submenuRef: RefObject<HTMLElement>
}

interface SubmenuTriggerProps extends AriaMenuItemProps {
  /** Whether the submenu trigger is in an expanded state. */
  isOpen: boolean
}

interface SubmenuProps<T> extends AriaMenuOptions<T> {
  /** The level of the submenu. */
  submenuLevel: number
}

export interface SubmenuTriggerAria<T> {
  /** Props for the submenu trigger menu item. */
  submenuTriggerProps: SubmenuTriggerProps,
  /** Props for the submenu controlled by the submenu trigger menu item. */
  submenuProps: SubmenuProps<T>,
  /** Props for the submenu's popover container. */
  popoverProps: Pick<AriaPopoverProps, 'isNonModal' | 'shouldCloseOnInteractOutside'> & Pick<OverlayProps, 'disableFocusManagement'>
}

/**
 * Provides the behavior and accessibility implementation for a submenu trigger and its associated submenu.
 * @param props - Props for the submenu trigger and refs attach to its submenu and parent menu.
 * @param state - State for the submenu trigger.
 * @param ref - Ref to the submenu trigger element.
 */
export function UNSTABLE_useSubmenuTrigger<T>(props: AriaSubmenuTriggerProps, state: SubmenuTriggerState, ref: RefObject<FocusableElement>): SubmenuTriggerAria<T> {
  let {parentMenuRef, submenuRef, type = 'menu', isDisabled, node} = props;
  let submenuTriggerId = useId();
  let overlayId = useId();
  let {direction} = useLocale();
  let openTimeout = useRef<ReturnType<typeof setTimeout> | undefined>();
  let cancelOpenTimeout = useCallback(() => {
    if (openTimeout.current) {
      clearTimeout(openTimeout.current);
      openTimeout.current = undefined;
    }
  }, [openTimeout]);

  let onSubmenuOpen = useEffectEvent((focusStrategy?: FocusStrategy) => {
    cancelOpenTimeout();
    state.open(focusStrategy);
  });

  let onSubmenuClose = useEffectEvent(() => {
    cancelOpenTimeout();
    state.close();
  });

  useLayoutEffect(() => {
    return () => {
      cancelOpenTimeout();
    };
  }, [cancelOpenTimeout]);

  let submenuKeyDown = (e: KeyboardEvent) => {
    switch (e.key) {
      case 'ArrowLeft':
        if (direction === 'ltr' && e.currentTarget.contains(e.target as Element)) {
          e.stopPropagation();
          onSubmenuClose();
          ref.current.focus();
        }
        break;
      case 'ArrowRight':
        if (direction === 'rtl' && e.currentTarget.contains(e.target as Element)) {
          e.stopPropagation();
          onSubmenuClose();
          ref.current.focus();
        }
        break;
      case 'Escape':
        e.stopPropagation();
        state.closeAll();
        break;
    }
  };

  let submenuProps = {
    id: overlayId,
    'aria-label': node.textValue,
    submenuLevel: state.submenuLevel,
    ...(type === 'menu' && {
      onClose: state.closeAll,
      autoFocus: state.focusStrategy,
      onKeyDown: submenuKeyDown
    })
  };

  let submenuTriggerKeyDown = (e: KeyboardEvent) => {
    switch (e.key) {
      case 'ArrowRight':
        if (!isDisabled) {
          if (direction === 'ltr') {
            if (type === 'menu' && !!submenuRef?.current && document.activeElement === ref?.current) {
              submenuRef.current.focus();
            } else {
              onSubmenuOpen('first');
            }
          } else if (state.isOpen) {
            onSubmenuClose();
          } else {
            e.continuePropagation();
          }
        }

        break;
      case 'ArrowLeft':
        if (!isDisabled) {
          if (direction === 'rtl') {
            if (type === 'menu' && !!submenuRef?.current && document.activeElement === ref?.current) {
              submenuRef.current.focus();
            } else {
              onSubmenuOpen('first');
            }
          } else if (state.isOpen) {
            onSubmenuClose();
          } else {
            e.continuePropagation();
          }
        }
        break;
      case 'Escape':
        state.closeAll();
        break;
      default:
        e.continuePropagation();
        break;
    }
  };

  let onPressStart = (e: PressEvent) => {
    if (!isDisabled && (e.pointerType === 'virtual' || e.pointerType === 'keyboard')) {
      // If opened with a screen reader or keyboard, auto focus the first submenu item.
      onSubmenuOpen('first');
    }
  };

  let onPress = (e: PressEvent) => {
    if (!isDisabled && (e.pointerType === 'touch' || e.pointerType === 'mouse')) {
      // For touch or on a desktop device with a small screen open on press up to possible problems with
      // press up happening on the newly opened tray items
      onSubmenuOpen();
    }
  };

  let onHoverChange = (isHovered) => {
    if (!isDisabled) {
      if (isHovered && !state.isOpen) {
        if (!openTimeout.current) {
          openTimeout.current = setTimeout(() => {
            onSubmenuOpen();
          }, 200);
        }
      } else if (!isHovered) {
        cancelOpenTimeout();
      }
    }
  };

  let onBlur = (e) => {
    if (state.isOpen && parentMenuRef.current.contains(e.relatedTarget)) {
      onSubmenuClose();
    }
  };

  let shouldCloseOnInteractOutside = (target) => {
    if (target !== ref.current) {
      return true;
    }

    return false;
  };

  useSafelyMouseToSubmenu({menuRef: parentMenuRef, submenuRef, isOpen: state.isOpen, isDisabled: isDisabled});

  return {
    submenuTriggerProps: {
      id: submenuTriggerId,
      'aria-controls': state.isOpen ? overlayId : undefined,
      'aria-haspopup': !isDisabled ? type : undefined,
      'aria-expanded': state.isOpen ? 'true' : 'false',
      onPressStart,
      onPress,
      onHoverChange,
      onKeyDown: submenuTriggerKeyDown,
      onBlur,
      isOpen: state.isOpen
    },
    submenuProps,
    popoverProps: {
      isNonModal: true,
      disableFocusManagement: true,
      shouldCloseOnInteractOutside
    }
  };
}<|MERGE_RESOLUTION|>--- conflicted
+++ resolved
@@ -25,16 +25,8 @@
   node: RSNode<unknown>,
   /** Whether the submenu trigger is disabled. */
   isDisabled?: boolean,
-<<<<<<< HEAD
-  /**
-   * Type of the submenu being rendered.
-   * @default 'menu'
-   */
-  submenuType?: 'dialog' | 'menu',
-=======
   /** The type of the contents that the submenu trigger opens. */
   type?: 'dialog' | 'menu',
->>>>>>> 90d3007f
   /** Ref of the menu that contains the submenu trigger. */
   parentMenuRef: RefObject<HTMLElement>,
   /** Ref of the submenu opened by the submenu trigger. */
