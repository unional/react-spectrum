--- conflicted
+++ resolved
@@ -61,13 +61,8 @@
  * @param state - State for the submenu trigger.
  * @param ref - Ref to the submenu trigger element.
  */
-<<<<<<< HEAD
-export function UNSTABLE_useSubmenuTrigger<T>(props: AriaSubmenuTriggerProps, state: SubmenuTriggerState, ref: RefObject<FocusableElement>): SubmenuTriggerAria<T> {
-  let {parentMenuRef, submenuRef, type = 'menu', isDisabled, delay = 200} = props;
-=======
 export function useSubmenuTrigger<T>(props: AriaSubmenuTriggerProps, state: SubmenuTriggerState, ref: RefObject<FocusableElement>): SubmenuTriggerAria<T> {
   let {parentMenuRef, submenuRef, type = 'menu', isDisabled, node, delay = 200} = props;
->>>>>>> 122d0c87
   let submenuTriggerId = useId();
   let overlayId = useId();
   let {direction} = useLocale();
