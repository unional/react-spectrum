/*
 * Copyright 2020 Adobe. All rights reserved.
 * This file is licensed to you under the Apache License, Version 2.0 (the "License");
 * you may not use this file except in compliance with the License. You may obtain a copy
 * of the License at http://www.apache.org/licenses/LICENSE-2.0
 *
 * Unless required by applicable law or agreed to in writing, software distributed under
 * the License is distributed on an "AS IS" BASIS, WITHOUT WARRANTIES OR REPRESENTATIONS
 * OF ANY KIND, either express or implied. See the License for the specific language
 * governing permissions and limitations under the License.
 */

import {DOMAttributes, DOMProps, FocusableElement, PressEvent} from '@react-types/shared';
import {filterDOMProps, mergeProps, useSlotId} from '@react-aria/utils';
import {FocusEvent, Key, RefObject} from 'react';
import {getItemCount} from '@react-stately/collections';
import {isFocusVisible, useHover, useKeyboard, usePress} from '@react-aria/interactions';
import {menuData} from './useMenu';
<<<<<<< HEAD
=======
import {mergeProps, useEffectEvent, useLayoutEffect, useRouter, useSlotId} from '@react-aria/utils';
>>>>>>> d5186e1c
import {TreeState} from '@react-stately/tree';
import {useSelectableItem} from '@react-aria/selection';

export interface MenuItemAria {
  /** Props for the menu item element. */
  menuItemProps: DOMAttributes,

  /** Props for the main text element inside the menu item. */
  labelProps: DOMAttributes,

  /** Props for the description text element inside the menu item, if any. */
  descriptionProps: DOMAttributes,

  /** Props for the keyboard shortcut text element inside the item, if any. */
  keyboardShortcutProps: DOMAttributes,

  /** Whether the item is currently focused. */
  isFocused: boolean,
  /** Whether the item is currently selected. */
  isSelected: boolean,
  /** Whether the item is currently in a pressed state. */
  isPressed: boolean,
  /** Whether the item is disabled. */
  isDisabled: boolean
}

export interface AriaMenuItemProps extends DOMProps {
  /**
   * Whether the menu item is disabled.
   * @deprecated - pass disabledKeys to useTreeState instead.
   */
  isDisabled?: boolean,

  /**
   * Whether the menu item is selected.
   * @deprecated - pass selectedKeys to useTreeState instead.
   */
  isSelected?: boolean,

  /** A screen reader only label for the menu item. */
  'aria-label'?: string,

  /** The unique key for the menu item. */
  key?: Key,

  /**
   * Handler that is called when the menu should close after selecting an item.
   * @deprecated - pass to the menu instead.
   */
  onClose?: () => void,

  /**
   * Whether the menu should close when the menu item is selected.
   * @default true
   */
  closeOnSelect?: boolean,

  /** Whether the menu item is contained in a virtual scrolling menu. */
  isVirtualized?: boolean,

  /**
   * Handler that is called when the user activates the item.
   * @deprecated - pass to the menu instead.
   */
  onAction?: (key: Key) => void,

  /** What kind of popup the item opens. */
  'aria-haspopup'?: 'menu' | 'dialog',

  // TODO: descriptions, open it up fully to all pressProps + hoverEvents + keyboardEvents?
  onPressStart?: (e: PressEvent) => void,
  onPress?: (e: PressEvent) => void,
  onHoverChange?: (isHovering: boolean) => void,
  onKeyDown?: (e: KeyboardEvent) => void,
  onBlur?: (e: FocusEvent<Element>) => void,
  'aria-expanded'?: boolean | 'true' | 'false',
  'aria-controls'?: string
}

/**
 * Provides the behavior and accessibility implementation for an item in a menu.
 * See `useMenu` for more details about menus.
 * @param props - Props for the item.
 * @param state - State for the menu, as returned by `useTreeState`.
 */
export function useMenuItem<T>(props: AriaMenuItemProps, state: TreeState<T>, ref: RefObject<FocusableElement>): MenuItemAria {
  let {
    key,
    closeOnSelect,
    isVirtualized,
    'aria-haspopup': hasPopup,
    onPressStart: pressStartProp,
    onPress,
    onHoverChange,
    onKeyDown,
    onBlur
  } = props;

  let isTrigger = !!hasPopup;
  let isDisabled = props.isDisabled ?? state.disabledKeys.has(key);
  let isSelected = props.isSelected ?? state.selectionManager.isSelected(key);
  let data = menuData.get(state);
  let onClose = props.onClose || data.onClose;
<<<<<<< HEAD
  let onAction = isTrigger ? () => {} : props.onAction || data.onAction;
=======
  let onActionMenuDialogTrigger = useCallback(() => {
    onSubmenuOpen();
    // will need to disable this lint rule when using useEffectEvent https://react.dev/learn/separating-events-from-effects#logic-inside-effects-is-reactive
    // eslint-disable-next-line react-hooks/exhaustive-deps
  }, []);
  let onAction = isTrigger ? onActionMenuDialogTrigger : props.onAction || data.onAction;
  let router = useRouter();
  let performAction = (e: PressEvent) => {
    if (onAction) {
      onAction(key);
    }

    if (e.target instanceof HTMLAnchorElement) {
      router.open(e.target, e);
    }
  };
>>>>>>> d5186e1c

  let role = 'menuitem';
  if (!isTrigger) {
    if (state.selectionManager.selectionMode === 'single') {
      role = 'menuitemradio';
    } else if (state.selectionManager.selectionMode === 'multiple') {
      role = 'menuitemcheckbox';
    }
  }

  let labelId = useSlotId();
  let descriptionId = useSlotId();
  let keyboardId = useSlotId();

  let ariaProps = {
    'aria-disabled': isDisabled || undefined,
    role,
    'aria-label': props['aria-label'],
    'aria-labelledby': labelId,
    'aria-describedby': [descriptionId, keyboardId].filter(Boolean).join(' ') || undefined,
    // TODO: perhaps we should just expect that the user would spread these on the submenu trigger directly
    'aria-controls': isTrigger ? props['aria-controls'] : undefined,
    'aria-haspopup': hasPopup,
    'aria-expanded': isTrigger ? props['aria-expanded'] : undefined
  };

  if (state.selectionManager.selectionMode !== 'none' && !isTrigger) {
    ariaProps['aria-checked'] = isSelected;
  }

  if (isVirtualized) {
    ariaProps['aria-posinset'] = state.collection.getItem(key).index;
    ariaProps['aria-setsize'] = getItemCount(state.collection);
  }

  let onPressStart = (e: PressEvent) => {
    if (e.pointerType === 'keyboard') {
      performAction(e);
    }

    pressStartProp && pressStartProp(e);
  };

  let onPressUp = (e: PressEvent) => {
    if (e.pointerType !== 'keyboard') {
      performAction(e);

      // Pressing a menu item should close by default in single selection mode but not multiple
      // selection mode, except if overridden by the closeOnSelect prop.
      if (!isTrigger && onClose && (closeOnSelect ?? (state.selectionManager.selectionMode !== 'multiple' || state.selectionManager.isLink(key)))) {
        onClose();
      }
    }
  };

  let {itemProps, isFocused} = useSelectableItem({
    selectionManager: state.selectionManager,
    key,
    ref,
    shouldSelectOnPressUp: true,
    allowsDifferentPressOrigin: true,
    // Disable all handling of links in useSelectable item
    // because we handle it ourselves. The behavior of menus
    // is slightly different from other collections because
    // actions are performed on key down rather than key up.
    linkBehavior: 'none'
  });

<<<<<<< HEAD
  let {pressProps, isPressed} = usePress({onPressStart, onPress, onPressUp, isDisabled: isDisabled || (isTrigger && state.expandedKeys.has(key))});
=======
  let {pressProps, isPressed} = usePress({
    onPressStart,
    onPressUp,
    isDisabled: isDisabled || (isTrigger && state.expandedKeys.has(key))
  });
>>>>>>> d5186e1c
  let {hoverProps} = useHover({
    isDisabled,
    onHoverStart() {
      if (!isFocusVisible()) {
        state.selectionManager.setFocused(true);
        state.selectionManager.setFocusedKey(key);
      }
    },
    onHoverChange
  });

  // TODO: there is an issue where focus doesn't seem to move into the newly opened submenu when opening it via keyboard
  let {keyboardProps} = useKeyboard({
    onKeyDown: (e) => {
      // Ignore repeating events, which may have started on the menu trigger before moving
      // focus to the menu item. We want to wait for a second complete key press sequence.
      if (e.repeat) {
        e.continuePropagation();
        return;
      }

      switch (e.key) {
        case ' ':
          if (!isDisabled && state.selectionManager.selectionMode === 'none' && !isTrigger && closeOnSelect !== false && onClose) {
            onClose();
          }
          break;
        case 'Enter':
          // The Enter key should always close on select, except if overridden.
          if (!isDisabled && closeOnSelect !== false && !isTrigger && onClose) {
            onClose();
          }
          break;
        default:
          e.continuePropagation();
          break;
      }
    }
  });

  return {
    menuItemProps: {
      ...ariaProps,
      // TODO: perhaps we just expect the user to spread onKEyDown,onBlur, id and aria attributes directly? This feels more in line with
      // how useMenuTrigger passes stuff to useButton
      ...mergeProps(itemProps, pressProps, hoverProps, keyboardProps, {onKeyDown, onBlur}, filterDOMProps(props))
    },
    labelProps: {
      id: labelId
    },
    descriptionProps: {
      id: descriptionId
    },
    keyboardShortcutProps: {
      id: keyboardId
    },
    isFocused,
    isSelected,
    isPressed,
    isDisabled
  };
}<|MERGE_RESOLUTION|>--- conflicted
+++ resolved
@@ -11,15 +11,11 @@
  */
 
 import {DOMAttributes, DOMProps, FocusableElement, PressEvent} from '@react-types/shared';
-import {filterDOMProps, mergeProps, useSlotId} from '@react-aria/utils';
+import {filterDOMProps, mergeProps, useEffectEvent, useLayoutEffect, useRouter, useSlotId} from '@react-aria/utils';
 import {FocusEvent, Key, RefObject} from 'react';
 import {getItemCount} from '@react-stately/collections';
 import {isFocusVisible, useHover, useKeyboard, usePress} from '@react-aria/interactions';
 import {menuData} from './useMenu';
-<<<<<<< HEAD
-=======
-import {mergeProps, useEffectEvent, useLayoutEffect, useRouter, useSlotId} from '@react-aria/utils';
->>>>>>> d5186e1c
 import {TreeState} from '@react-stately/tree';
 import {useSelectableItem} from '@react-aria/selection';
 
@@ -123,15 +119,7 @@
   let isSelected = props.isSelected ?? state.selectionManager.isSelected(key);
   let data = menuData.get(state);
   let onClose = props.onClose || data.onClose;
-<<<<<<< HEAD
   let onAction = isTrigger ? () => {} : props.onAction || data.onAction;
-=======
-  let onActionMenuDialogTrigger = useCallback(() => {
-    onSubmenuOpen();
-    // will need to disable this lint rule when using useEffectEvent https://react.dev/learn/separating-events-from-effects#logic-inside-effects-is-reactive
-    // eslint-disable-next-line react-hooks/exhaustive-deps
-  }, []);
-  let onAction = isTrigger ? onActionMenuDialogTrigger : props.onAction || data.onAction;
   let router = useRouter();
   let performAction = (e: PressEvent) => {
     if (onAction) {
@@ -142,7 +130,6 @@
       router.open(e.target, e);
     }
   };
->>>>>>> d5186e1c
 
   let role = 'menuitem';
   if (!isTrigger) {
@@ -211,15 +198,12 @@
     linkBehavior: 'none'
   });
 
-<<<<<<< HEAD
-  let {pressProps, isPressed} = usePress({onPressStart, onPress, onPressUp, isDisabled: isDisabled || (isTrigger && state.expandedKeys.has(key))});
-=======
   let {pressProps, isPressed} = usePress({
     onPressStart,
+    onPress,
     onPressUp,
     isDisabled: isDisabled || (isTrigger && state.expandedKeys.has(key))
   });
->>>>>>> d5186e1c
   let {hoverProps} = useHover({
     isDisabled,
     onHoverStart() {
