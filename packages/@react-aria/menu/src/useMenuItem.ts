/*
 * Copyright 2020 Adobe. All rights reserved.
 * This file is licensed to you under the Apache License, Version 2.0 (the "License");
 * you may not use this file except in compliance with the License. You may obtain a copy
 * of the License at http://www.apache.org/licenses/LICENSE-2.0
 *
 * Unless required by applicable law or agreed to in writing, software distributed under
 * the License is distributed on an "AS IS" BASIS, WITHOUT WARRANTIES OR REPRESENTATIONS
 * OF ANY KIND, either express or implied. See the License for the specific language
 * governing permissions and limitations under the License.
 */

<<<<<<< HEAD
import {DOMAttributes, DOMProps, FocusableElement, PressEvent} from '@react-types/shared';
import {filterDOMProps, mergeProps, useRouter, useSlotId} from '@react-aria/utils';
import {FocusEvent, Key, RefObject} from 'react';
=======
import {DOMAttributes, FocusableElement, PressEvent} from '@react-types/shared';
import {filterDOMProps, mergeProps, useEffectEvent, useLayoutEffect, useRouter, useSlotId} from '@react-aria/utils';
import {focusSafely} from '@react-aria/focus';
>>>>>>> 54d260d7
import {getItemCount} from '@react-stately/collections';
import {isFocusVisible, useHover, useKeyboard, usePress} from '@react-aria/interactions';
import {menuData} from './useMenu';
import {TreeState} from '@react-stately/tree';
import {useSelectableItem} from '@react-aria/selection';

export interface MenuItemAria {
  /** Props for the menu item element. */
  menuItemProps: DOMAttributes,

  /** Props for the main text element inside the menu item. */
  labelProps: DOMAttributes,

  /** Props for the description text element inside the menu item, if any. */
  descriptionProps: DOMAttributes,

  /** Props for the keyboard shortcut text element inside the item, if any. */
  keyboardShortcutProps: DOMAttributes,

  /** Whether the item is currently focused. */
  isFocused: boolean,
  /** Whether the item is currently selected. */
  isSelected: boolean,
  /** Whether the item is currently in a pressed state. */
  isPressed: boolean,
  /** Whether the item is disabled. */
  isDisabled: boolean
}

export interface AriaMenuItemProps extends DOMProps {
  /**
   * Whether the menu item is disabled.
   * @deprecated - pass disabledKeys to useTreeState instead.
   */
  isDisabled?: boolean,

  /**
   * Whether the menu item is selected.
   * @deprecated - pass selectedKeys to useTreeState instead.
   */
  isSelected?: boolean,

  /** A screen reader only label for the menu item. */
  'aria-label'?: string,

  /** The unique key for the menu item. */
  key?: Key,

  /**
   * Handler that is called when the menu should close after selecting an item.
   * @deprecated - pass to the menu instead.
   */
  onClose?: () => void,

  /**
   * Whether the menu should close when the menu item is selected.
   * @default true
   */
  closeOnSelect?: boolean,

  /** Whether the menu item is contained in a virtual scrolling menu. */
  isVirtualized?: boolean,

  /**
   * Handler that is called when the user activates the item.
   * @deprecated - pass to the menu instead.
   */
  onAction?: (key: Key) => void,

  /** What kind of popup the item opens. */
  'aria-haspopup'?: 'menu' | 'dialog',

  // TODO: descriptions, open it up fully to all pressProps + hoverEvents + keyboardEvents?
  onPressStart?: (e: PressEvent) => void,
  onPress?: (e: PressEvent) => void,
  onHoverChange?: (isHovering: boolean) => void,
  onKeyDown?: (e: KeyboardEvent) => void,
  onBlur?: (e: FocusEvent<Element>) => void,
  'aria-expanded'?: boolean | 'true' | 'false',
  'aria-controls'?: string
}

/**
 * Provides the behavior and accessibility implementation for an item in a menu.
 * See `useMenu` for more details about menus.
 * @param props - Props for the item.
 * @param state - State for the menu, as returned by `useTreeState`.
 */
export function useMenuItem<T>(props: AriaMenuItemProps, state: TreeState<T>, ref: RefObject<FocusableElement>): MenuItemAria {
  let {
    key,
    closeOnSelect,
    isVirtualized,
    'aria-haspopup': hasPopup,
    onPressStart: pressStartProp,
    onPress,
    onHoverChange,
    onKeyDown,
    onBlur
  } = props;

  let isTrigger = !!hasPopup;
  let isDisabled = props.isDisabled ?? state.disabledKeys.has(key);
  let isSelected = props.isSelected ?? state.selectionManager.isSelected(key);
  let data = menuData.get(state);
  let onClose = props.onClose || data.onClose;
  let onAction = isTrigger ? () => {} : props.onAction || data.onAction;
  let router = useRouter();
  let performAction = (e: PressEvent) => {
    if (onAction) {
      onAction(key);
    }

    if (e.target instanceof HTMLAnchorElement) {
      router.open(e.target, e);
    }
  };

  let role = 'menuitem';
  if (!isTrigger) {
    if (state.selectionManager.selectionMode === 'single') {
      role = 'menuitemradio';
    } else if (state.selectionManager.selectionMode === 'multiple') {
      role = 'menuitemcheckbox';
    }
  }

  let labelId = useSlotId();
  let descriptionId = useSlotId();
  let keyboardId = useSlotId();

  let ariaProps = {
    'aria-disabled': isDisabled || undefined,
    role,
    'aria-label': props['aria-label'],
    'aria-labelledby': labelId,
    'aria-describedby': [descriptionId, keyboardId].filter(Boolean).join(' ') || undefined,
    // TODO: perhaps we should just expect that the user would spread these on the submenu trigger directly
    'aria-controls': isTrigger ? props['aria-controls'] : undefined,
    'aria-haspopup': hasPopup,
    'aria-expanded': isTrigger ? props['aria-expanded'] : undefined
  };

  if (state.selectionManager.selectionMode !== 'none' && !isTrigger) {
    ariaProps['aria-checked'] = isSelected;
  }

  let item = state.collection.getItem(key);
  if (isVirtualized) {
    ariaProps['aria-posinset'] = item?.index;
    ariaProps['aria-setsize'] = getItemCount(state.collection);
  }

  let onPressStart = (e: PressEvent) => {
    if (e.pointerType === 'keyboard') {
      performAction(e);
    }

    pressStartProp && pressStartProp(e);
  };

  let onPressUp = (e: PressEvent) => {
    if (e.pointerType !== 'keyboard') {
      performAction(e);

      // Pressing a menu item should close by default in single selection mode but not multiple
      // selection mode, except if overridden by the closeOnSelect prop.
      if (!isTrigger && onClose && (closeOnSelect ?? (state.selectionManager.selectionMode !== 'multiple' || state.selectionManager.isLink(key)))) {
        onClose();
      }
    }
  };

  let {itemProps, isFocused} = useSelectableItem({
    selectionManager: state.selectionManager,
    key,
    ref,
    shouldSelectOnPressUp: true,
    allowsDifferentPressOrigin: true,
    // Disable all handling of links in useSelectable item
    // because we handle it ourselves. The behavior of menus
    // is slightly different from other collections because
    // actions are performed on key down rather than key up.
    linkBehavior: 'none'
  });

  let {pressProps, isPressed} = usePress({
    onPressStart,
    onPress,
    onPressUp,
    isDisabled: isDisabled || (isTrigger && state.expandedKeys.has(key))
  });
  let {hoverProps} = useHover({
    isDisabled,
    onHoverStart() {
      if (!isFocusVisible()) {
        state.selectionManager.setFocused(true);
        state.selectionManager.setFocusedKey(key);
      }
    },
    onHoverChange
  });

  // TODO: there is an issue where focus doesn't seem to move into the newly opened submenu when opening it via keyboard
  let {keyboardProps} = useKeyboard({
    onKeyDown: (e) => {
      // Ignore repeating events, which may have started on the menu trigger before moving
      // focus to the menu item. We want to wait for a second complete key press sequence.
      if (e.repeat) {
        e.continuePropagation();
        return;
      }

      switch (e.key) {
        case ' ':
          if (!isDisabled && state.selectionManager.selectionMode === 'none' && !isTrigger && closeOnSelect !== false && onClose) {
            onClose();
          }
          break;
        case 'Enter':
          // The Enter key should always close on select, except if overridden.
          if (!isDisabled && closeOnSelect !== false && !isTrigger && onClose) {
            onClose();
          }
          break;
        default:
          e.continuePropagation();
          break;
      }
    }
  });

  let domProps = filterDOMProps(item.props, {isLink: !!item?.props?.href});
  delete domProps.id;
  return {
    menuItemProps: {
      ...ariaProps,
<<<<<<< HEAD
      // TODO: perhaps we just expect the user to spread onKEyDown,onBlur, id and aria attributes directly? This feels more in line with
      // how useMenuTrigger passes stuff to useButton
      ...mergeProps(itemProps, pressProps, hoverProps, keyboardProps, {onKeyDown, onBlur}, filterDOMProps(props))
=======
      ...mergeProps(domProps, itemProps, pressProps, hoverProps, keyboardProps)
>>>>>>> 54d260d7
    },
    labelProps: {
      id: labelId
    },
    descriptionProps: {
      id: descriptionId
    },
    keyboardShortcutProps: {
      id: keyboardId
    },
    isFocused,
    isSelected,
    isPressed,
    isDisabled
  };
}<|MERGE_RESOLUTION|>--- conflicted
+++ resolved
@@ -10,15 +10,10 @@
  * governing permissions and limitations under the License.
  */
 
-<<<<<<< HEAD
 import {DOMAttributes, DOMProps, FocusableElement, PressEvent} from '@react-types/shared';
-import {filterDOMProps, mergeProps, useRouter, useSlotId} from '@react-aria/utils';
+import {filterDOMProps, mergeProps, useEffectEvent, useLayoutEffect, useRouter, useSlotId} from '@react-aria/utils';
 import {FocusEvent, Key, RefObject} from 'react';
-=======
-import {DOMAttributes, FocusableElement, PressEvent} from '@react-types/shared';
-import {filterDOMProps, mergeProps, useEffectEvent, useLayoutEffect, useRouter, useSlotId} from '@react-aria/utils';
 import {focusSafely} from '@react-aria/focus';
->>>>>>> 54d260d7
 import {getItemCount} from '@react-stately/collections';
 import {isFocusVisible, useHover, useKeyboard, usePress} from '@react-aria/interactions';
 import {menuData} from './useMenu';
@@ -256,13 +251,9 @@
   return {
     menuItemProps: {
       ...ariaProps,
-<<<<<<< HEAD
       // TODO: perhaps we just expect the user to spread onKEyDown,onBlur, id and aria attributes directly? This feels more in line with
       // how useMenuTrigger passes stuff to useButton
-      ...mergeProps(itemProps, pressProps, hoverProps, keyboardProps, {onKeyDown, onBlur}, filterDOMProps(props))
-=======
-      ...mergeProps(domProps, itemProps, pressProps, hoverProps, keyboardProps)
->>>>>>> 54d260d7
+      ...mergeProps(domProps, itemProps, pressProps, hoverProps, keyboardProps, {onKeyDown, onBlur})
     },
     labelProps: {
       id: labelId
