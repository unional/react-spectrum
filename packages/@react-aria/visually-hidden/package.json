{
  "name": "@react-aria/visually-hidden",
  "version": "3.8.12",
  "description": "Spectrum UI components in React",
  "license": "Apache-2.0",
  "main": "dist/main.js",
  "module": "dist/module.js",
  "exports": {
    "types": "./dist/types.d.ts",
    "import": "./dist/import.mjs",
    "require": "./dist/main.js"
  },
  "types": "dist/types.d.ts",
  "source": "src/index.ts",
  "files": [
    "dist",
    "src"
  ],
  "sideEffects": [
    "*.css"
  ],
  "repository": {
    "type": "git",
    "url": "https://github.com/adobe/react-spectrum"
  },
  "dependencies": {
<<<<<<< HEAD
    "@react-aria/interactions": "workspace:^",
    "@react-aria/utils": "workspace:^",
    "@react-types/shared": "workspace:^",
=======
    "@react-aria/interactions": "^3.21.3",
    "@react-aria/utils": "^3.24.1",
    "@react-types/shared": "^3.23.1",
>>>>>>> 1cacbf1d
    "@swc/helpers": "^0.5.0"
  },
  "peerDependencies": {
    "react": "^16.8.0 || ^17.0.0-rc.1 || ^18.0.0"
  },
  "publishConfig": {
    "access": "public"
  }
}<|MERGE_RESOLUTION|>--- conflicted
+++ resolved
@@ -24,15 +24,9 @@
     "url": "https://github.com/adobe/react-spectrum"
   },
   "dependencies": {
-<<<<<<< HEAD
     "@react-aria/interactions": "workspace:^",
     "@react-aria/utils": "workspace:^",
     "@react-types/shared": "workspace:^",
-=======
-    "@react-aria/interactions": "^3.21.3",
-    "@react-aria/utils": "^3.24.1",
-    "@react-types/shared": "^3.23.1",
->>>>>>> 1cacbf1d
     "@swc/helpers": "^0.5.0"
   },
   "peerDependencies": {
