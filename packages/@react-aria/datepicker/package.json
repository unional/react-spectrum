--- conflicted
+++ resolved
@@ -22,7 +22,6 @@
     "url": "https://github.com/adobe/react-spectrum"
   },
   "dependencies": {
-<<<<<<< HEAD
     "@internationalized/date": "workspace:^",
     "@internationalized/number": "workspace:^",
     "@internationalized/string": "workspace:^",
@@ -40,25 +39,6 @@
     "@react-types/datepicker": "workspace:^",
     "@react-types/dialog": "workspace:^",
     "@react-types/shared": "workspace:^",
-=======
-    "@internationalized/date": "^3.5.3",
-    "@internationalized/number": "^3.5.2",
-    "@internationalized/string": "^3.2.2",
-    "@react-aria/focus": "^3.17.0",
-    "@react-aria/form": "^3.0.4",
-    "@react-aria/i18n": "^3.11.0",
-    "@react-aria/interactions": "^3.21.2",
-    "@react-aria/label": "^3.7.7",
-    "@react-aria/spinbutton": "^3.6.4",
-    "@react-aria/utils": "^3.24.0",
-    "@react-stately/datepicker": "^3.9.3",
-    "@react-stately/form": "^3.0.2",
-    "@react-types/button": "^3.9.3",
-    "@react-types/calendar": "^3.4.5",
-    "@react-types/datepicker": "^3.7.3",
-    "@react-types/dialog": "^3.5.9",
-    "@react-types/shared": "^3.23.0",
->>>>>>> c81c9463
     "@swc/helpers": "^0.5.0"
   },
   "peerDependencies": {
