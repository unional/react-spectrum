{
  "name": "@react-aria/switch",
  "version": "3.6.4",
  "description": "Spectrum UI components in React",
  "license": "Apache-2.0",
  "main": "dist/main.js",
  "module": "dist/module.js",
  "exports": {
    "types": "./dist/types.d.ts",
    "import": "./dist/import.mjs",
    "require": "./dist/main.js"
  },
  "types": "dist/types.d.ts",
  "source": "src/index.ts",
  "files": [
    "dist",
    "src"
  ],
  "sideEffects": false,
  "repository": {
    "type": "git",
    "url": "https://github.com/adobe/react-spectrum"
  },
  "dependencies": {
<<<<<<< HEAD
    "@react-aria/toggle": "workspace:^",
    "@react-stately/toggle": "workspace:^",
    "@react-types/switch": "workspace:^",
=======
    "@react-aria/toggle": "^3.10.4",
    "@react-stately/toggle": "^3.7.4",
    "@react-types/switch": "^3.5.3",
>>>>>>> 1cacbf1d
    "@swc/helpers": "^0.5.0"
  },
  "peerDependencies": {
    "react": "^16.8.0 || ^17.0.0-rc.1 || ^18.0.0"
  },
  "publishConfig": {
    "access": "public"
  }
}<|MERGE_RESOLUTION|>--- conflicted
+++ resolved
@@ -22,15 +22,9 @@
     "url": "https://github.com/adobe/react-spectrum"
   },
   "dependencies": {
-<<<<<<< HEAD
     "@react-aria/toggle": "workspace:^",
     "@react-stately/toggle": "workspace:^",
     "@react-types/switch": "workspace:^",
-=======
-    "@react-aria/toggle": "^3.10.4",
-    "@react-stately/toggle": "^3.7.4",
-    "@react-types/switch": "^3.5.3",
->>>>>>> 1cacbf1d
     "@swc/helpers": "^0.5.0"
   },
   "peerDependencies": {
