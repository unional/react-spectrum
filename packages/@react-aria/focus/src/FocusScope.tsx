/*
 * Copyright 2020 Adobe. All rights reserved.
 * This file is licensed to you under the Apache License, Version 2.0 (the "License");
 * you may not use this file except in compliance with the License. You may obtain a copy
 * of the License at http://www.apache.org/licenses/LICENSE-2.0
 *
 * Unless required by applicable law or agreed to in writing, software distributed under
 * the License is distributed on an "AS IS" BASIS, WITHOUT WARRANTIES OR REPRESENTATIONS
 * OF ANY KIND, either express or implied. See the License for the specific language
 * governing permissions and limitations under the License.
 */

import {FocusableElement} from '@react-types/shared';
import {focusSafely} from './focusSafely';
import {isElementVisible} from './isElementVisible';
import React, {ReactNode, RefObject, useContext, useEffect, useRef} from 'react';
import {useLayoutEffect} from '@react-aria/utils';


export interface FocusScopeProps {
  /** The contents of the focus scope. */
  children: ReactNode,

  /**
   * Whether to contain focus inside the scope, so users cannot
   * move focus outside, for example in a modal dialog.
   */
  contain?: boolean,

  /**
   * Whether to restore focus back to the element that was focused
   * when the focus scope mounted, after the focus scope unmounts.
   */
  restoreFocus?: boolean,

  /** Whether to auto focus the first focusable element in the focus scope on mount. */
  autoFocus?: boolean
}

export interface FocusManagerOptions {
  /** The element to start searching from. The currently focused element by default. */
  from?: Element,
  /** Whether to only include tabbable elements, or all focusable elements. */
  tabbable?: boolean,
  /** Whether focus should wrap around when it reaches the end of the scope. */
  wrap?: boolean,
  /** A callback that determines whether the given element is focused. */
  accept?: (node: Element) => boolean
}

export interface FocusManager {
  /** Moves focus to the next focusable or tabbable element in the focus scope. */
  focusNext(opts?: FocusManagerOptions): FocusableElement,
  /** Moves focus to the previous focusable or tabbable element in the focus scope. */
  focusPrevious(opts?: FocusManagerOptions): FocusableElement,
  /** Moves focus to the first focusable or tabbable element in the focus scope. */
  focusFirst(opts?: FocusManagerOptions): FocusableElement,
    /** Moves focus to the last focusable or tabbable element in the focus scope. */
  focusLast(opts?: FocusManagerOptions): FocusableElement
}

type ScopeRef = RefObject<Element[]>;
interface IFocusContext {
  scopeRef: ScopeRef,
  focusManager: FocusManager
}

const FocusContext = React.createContext<IFocusContext>(null);

let activeScope: ScopeRef = null;

// This is a hacky DOM-based implementation of a FocusScope until this RFC lands in React:
// https://github.com/reactjs/rfcs/pull/109

/**
 * A FocusScope manages focus for its descendants. It supports containing focus inside
 * the scope, restoring focus to the previously focused element on unmount, and auto
 * focusing children on mount. It also acts as a container for a programmatic focus
 * management interface that can be used to move focus forward and back in response
 * to user events.
 */
export function FocusScope(props: FocusScopeProps) {
  let {children, contain, restoreFocus, autoFocus} = props;
  let startRef = useRef<HTMLSpanElement>();
  let endRef = useRef<HTMLSpanElement>();
  let scopeRef = useRef<Element[]>([]);
  let ctx = useContext(FocusContext);
  // if there is no scopeRef on the context, then the parent is the focusScopeTree's root, represented by null
  let parentScope = ctx?.scopeRef ?? null;

  useLayoutEffect(() => {
    // Find all rendered nodes between the sentinels and add them to the scope.
    let node = startRef.current.nextSibling;
    let nodes = [];
    while (node && node !== endRef.current) {
      nodes.push(node);
      node = node.nextSibling;
    }

    scopeRef.current = nodes;
  }, [children, parentScope]);

  // add to the focus scope tree in render order because useEffects/useLayoutEffects run children first whereas render runs parent first
  // which matters when constructing a tree
  if (focusScopeTree.getTreeNode(parentScope) && !focusScopeTree.getTreeNode(scopeRef)) {
    focusScopeTree.addTreeNode(scopeRef, parentScope);
  }

  let node = focusScopeTree.getTreeNode(scopeRef);
  node.contain = contain;

  useFocusContainment(scopeRef, contain);
  useRestoreFocus(scopeRef, restoreFocus, contain);
  useAutoFocus(scopeRef, autoFocus);

  // this layout effect needs to run last so that focusScopeTree cleanup happens at the last moment possible
  useLayoutEffect(() => {
    if (scopeRef && (parentScope || parentScope == null)) {
      return () => {
        // Restore the active scope on unmount if this scope or a descendant scope is active.
        // Parent effect cleanups run before children, so we need to check if the
        // parent scope actually still exists before restoring the active scope to it.
        if (
          (scopeRef === activeScope || isAncestorScope(scopeRef, activeScope)) &&
          (!parentScope || focusScopeTree.getTreeNode(parentScope))
        ) {
          activeScope = parentScope;
        }
        focusScopeTree.removeTreeNode(scopeRef);
      };
    }
  }, [scopeRef, parentScope]);

  let focusManager = createFocusManagerForScope(scopeRef);

  return (
    <FocusContext.Provider value={{scopeRef, focusManager}}>
      <span data-focus-scope-start hidden ref={startRef} />
      {children}
      <span data-focus-scope-end hidden ref={endRef} />
    </FocusContext.Provider>
  );
}

/**
 * Returns a FocusManager interface for the parent FocusScope.
 * A FocusManager can be used to programmatically move focus within
 * a FocusScope, e.g. in response to user events like keyboard navigation.
 */
export function useFocusManager(): FocusManager {
  return useContext(FocusContext)?.focusManager;
}

function createFocusManagerForScope(scopeRef: React.RefObject<Element[]>): FocusManager {
  return {
    focusNext(opts: FocusManagerOptions = {}) {
      let scope = scopeRef.current;
      let {from, tabbable, wrap, accept} = opts;
      let node = from || document.activeElement;
      let sentinel = scope[0].previousElementSibling;
      let walker = getFocusableTreeWalker(getScopeRoot(scope), {tabbable, accept}, scope);
      walker.currentNode = isElementInScope(node, scope) ? node : sentinel;
      let nextNode = walker.nextNode() as FocusableElement;
      if (!nextNode && wrap) {
        walker.currentNode = sentinel;
        nextNode = walker.nextNode() as FocusableElement;
      }
      if (nextNode) {
        focusElement(nextNode, true);
      }
      return nextNode;
    },
    focusPrevious(opts: FocusManagerOptions = {}) {
      let scope = scopeRef.current;
      let {from, tabbable, wrap, accept} = opts;
      let node = from || document.activeElement;
      let sentinel = scope[scope.length - 1].nextElementSibling;
      let walker = getFocusableTreeWalker(getScopeRoot(scope), {tabbable, accept}, scope);
      walker.currentNode = isElementInScope(node, scope) ? node : sentinel;
      let previousNode = walker.previousNode() as FocusableElement;
      if (!previousNode && wrap) {
        walker.currentNode = sentinel;
        previousNode = walker.previousNode() as FocusableElement;
      }
      if (previousNode) {
        focusElement(previousNode, true);
      }
      return previousNode;
    },
    focusFirst(opts = {}) {
      let scope = scopeRef.current;
      let {tabbable, accept} = opts;
      let walker = getFocusableTreeWalker(getScopeRoot(scope), {tabbable, accept}, scope);
      walker.currentNode = scope[0].previousElementSibling;
      let nextNode = walker.nextNode() as FocusableElement;
      if (nextNode) {
        focusElement(nextNode, true);
      }
      return nextNode;
    },
    focusLast(opts = {}) {
      let scope = scopeRef.current;
      let {tabbable, accept} = opts;
      let walker = getFocusableTreeWalker(getScopeRoot(scope), {tabbable, accept}, scope);
      walker.currentNode = scope[scope.length - 1].nextElementSibling;
      let previousNode = walker.previousNode() as FocusableElement;
      if (previousNode) {
        focusElement(previousNode, true);
      }
      return previousNode;
    }
  };
}

const focusableElements = [
  'input:not([disabled]):not([type=hidden])',
  'select:not([disabled])',
  'textarea:not([disabled])',
  'button:not([disabled])',
  'a[href]',
  'area[href]',
  'summary',
  'iframe',
  'object',
  'embed',
  'audio[controls]',
  'video[controls]',
  '[contenteditable]'
];

const FOCUSABLE_ELEMENT_SELECTOR = focusableElements.join(':not([hidden]),') + ',[tabindex]:not([disabled]):not([hidden])';

focusableElements.push('[tabindex]:not([tabindex="-1"]):not([disabled])');
const TABBABLE_ELEMENT_SELECTOR = focusableElements.join(':not([hidden]):not([tabindex="-1"]),');

function getScopeRoot(scope: Element[]) {
  return scope[0].parentElement;
}

function shouldContainFocus(scopeRef: ScopeRef) {
  let scope = focusScopeTree.getTreeNode(activeScope);
  while (scope && scope.scopeRef !== scopeRef) {
    if (scope.contain) {
      return false;
    }

    scope = scope.parent;
  }

  return true;
}

function useFocusContainment(scopeRef: RefObject<Element[]>, contain: boolean) {
  let focusedNode = useRef<FocusableElement>();

  let raf = useRef(null);
  useLayoutEffect(() => {
    let scope = scopeRef.current;
    if (!contain) {
      // if contain was changed, then we should cancel any ongoing waits to pull focus back into containment
      if (raf.current) {
        cancelAnimationFrame(raf.current);
        raf.current = null;
      }
      return;
    }

    // Handle the Tab key to contain focus within the scope
    let onKeyDown = (e) => {
      if (e.key !== 'Tab' || e.altKey || e.ctrlKey || e.metaKey || !shouldContainFocus(scopeRef)) {
        return;
      }

      let focusedElement = document.activeElement;
      let scope = scopeRef.current;
      if (!isElementInScope(focusedElement, scope)) {
        return;
      }

      let walker = getFocusableTreeWalker(getScopeRoot(scope), {tabbable: true}, scope);
      walker.currentNode = focusedElement;
      let nextElement = (e.shiftKey ? walker.previousNode() : walker.nextNode()) as FocusableElement;
      if (!nextElement) {
        walker.currentNode = e.shiftKey ? scope[scope.length - 1].nextElementSibling : scope[0].previousElementSibling;
        nextElement = (e.shiftKey ? walker.previousNode() : walker.nextNode())  as FocusableElement;
      }

      e.preventDefault();
      if (nextElement) {
        focusElement(nextElement, true);
      }
    };

    let onFocus = (e) => {
      // If focusing an element in a child scope of the currently active scope, the child becomes active.
      // Moving out of the active scope to an ancestor is not allowed.
      if (!activeScope || isAncestorScope(activeScope, scopeRef)) {
        activeScope = scopeRef;
        focusedNode.current = e.target;
      } else if (shouldContainFocus(scopeRef) && !isElementInChildScope(e.target, scopeRef)) {
        // If a focus event occurs outside the active scope (e.g. user tabs from browser location bar),
        // restore focus to the previously focused node or the first tabbable element in the active scope.
        if (focusedNode.current) {
          focusedNode.current.focus();
        } else if (activeScope) {
          focusFirstInScope(activeScope.current);
        }
      } else if (shouldContainFocus(scopeRef)) {
        focusedNode.current = e.target;
      }
    };

    let onBlur = (e) => {
      // Firefox doesn't shift focus back to the Dialog properly without this
      raf.current = requestAnimationFrame(() => {
        // Use document.activeElement instead of e.relatedTarget so we can tell if user clicked into iframe
        if (shouldContainFocus(scopeRef) && !isElementInChildScope(document.activeElement, scopeRef)) {
          activeScope = scopeRef;
          if (document.body.contains(e.target)) {
            focusedNode.current = e.target;
            focusedNode.current.focus();
          } else if (activeScope) {
            focusFirstInScope(activeScope.current);
          }
        }
      });
    };

    document.addEventListener('keydown', onKeyDown, false);
    document.addEventListener('focusin', onFocus, false);
    scope.forEach(element => element.addEventListener('focusin', onFocus, false));
    scope.forEach(element => element.addEventListener('focusout', onBlur, false));
    return () => {
      document.removeEventListener('keydown', onKeyDown, false);
      document.removeEventListener('focusin', onFocus, false);
      scope.forEach(element => element.removeEventListener('focusin', onFocus, false));
      scope.forEach(element => element.removeEventListener('focusout', onBlur, false));
    };
  }, [scopeRef, contain]);

  // eslint-disable-next-line arrow-body-style
  useEffect(() => {
    return () => {
      if (raf.current) {
        cancelAnimationFrame(raf.current);
      }
    };
  }, [raf]);
}

function isElementInAnyScope(element: Element) {
  return isElementInChildScope(element);
}

function isElementInScope(element: Element, scope: Element[]) {
  return scope.some(node => node.contains(element));
}

function isElementInChildScope(element: Element, scope: ScopeRef = null) {
  // node.contains in isElementInScope covers child scopes that are also DOM children,
  // but does not cover child scopes in portals.
  for (let {scopeRef: s} of focusScopeTree.traverse(focusScopeTree.getTreeNode(scope))) {
    if (isElementInScope(element, s.current)) {
      return true;
    }
  }

  return false;
}

function isAncestorScope(ancestor: ScopeRef, scope: ScopeRef) {
  let parent = focusScopeTree.getTreeNode(scope)?.parent;
  while (parent) {
    if (parent.scopeRef === ancestor) {
      return true;
    }
    parent = parent.parent;
  }
  return false;
}

function focusElement(element: FocusableElement | null, scroll = false) {
  if (element != null && !scroll) {
    try {
      focusSafely(element);
    } catch (err) {
      // ignore
    }
  } else if (element != null) {
    try {
      element.focus();
    } catch (err) {
      // ignore
    }
  }
}

function focusFirstInScope(scope: Element[], tabbable:boolean = true) {
  let sentinel = scope[0].previousElementSibling;
  let walker = getFocusableTreeWalker(getScopeRoot(scope), {tabbable}, scope);
  walker.currentNode = sentinel;
  let nextNode = walker.nextNode();

  // If the scope does not contain a tabbable element, use the first focusable element.
  if (tabbable && !nextNode) {
    walker = getFocusableTreeWalker(getScopeRoot(scope), {tabbable: false}, scope);
    walker.currentNode = sentinel;
    nextNode = walker.nextNode();
  }

  focusElement(nextNode as FocusableElement);
}

function useAutoFocus(scopeRef: RefObject<Element[]>, autoFocus: boolean) {
  const autoFocusRef = React.useRef(autoFocus);
  useLayoutEffect(() => {
    if (autoFocusRef.current) {
      activeScope = scopeRef;
      if (!isElementInScope(document.activeElement, activeScope.current)) {
        focusFirstInScope(scopeRef.current);
      }
    }
    autoFocusRef.current = false;
  }, [scopeRef]);
}

function useRestoreFocus(scopeRef: RefObject<Element[]>, restoreFocus: boolean, contain: boolean) {
  // create a ref during render instead of useLayoutEffect so the active element is saved before a child with autoFocus=true mounts.
  const nodeToRestoreRef = useRef(typeof document !== 'undefined' ? document.activeElement as FocusableElement : null);

  // restoring scopes should all track if they are active regardless of contain, but contain already tracks it plus logic to contain the focus
  // restoring-non-containing scopes should only care if they become active so they can perform the restore
  useLayoutEffect(() => {
    let scope = scopeRef.current;
    if (!restoreFocus || contain) {
      return;
    }

    let onFocus = () => {
      // If focusing an element in a child scope of the currently active scope, the child becomes active.
      // Moving out of the active scope to an ancestor is not allowed.
      if (!activeScope || isAncestorScope(activeScope, scopeRef)) {
        activeScope = scopeRef;
      }
    };

    document.addEventListener('focusin', onFocus, false);
    scope.forEach(element => element.addEventListener('focusin', onFocus, false));
    return () => {
      document.removeEventListener('focusin', onFocus, false);
      scope.forEach(element => element.removeEventListener('focusin', onFocus, false));
    };
  }, [scopeRef, contain]);

  // useLayoutEffect instead of useEffect so the active element is saved synchronously instead of asynchronously.
  useLayoutEffect(() => {
    focusScopeTree.getTreeNode(scopeRef).nodeToRestore = nodeToRestoreRef.current;
    if (!restoreFocus) {
      return;
    }

    // Handle the Tab key so that tabbing out of the scope goes to the next element
    // after the node that had focus when the scope mounted. This is important when
    // using portals for overlays, so that focus goes to the expected element when
    // tabbing out of the overlay.
    let onKeyDown = (e: KeyboardEvent) => {
      if (e.key !== 'Tab' || e.altKey || e.ctrlKey || e.metaKey) {
        return;
      }

      let focusedElement = document.activeElement as FocusableElement;
      if (!isElementInScope(focusedElement, scopeRef.current)) {
        return;
      }
      let nodeToRestore = focusScopeTree.getTreeNode(scopeRef).nodeToRestore;

      // Create a DOM tree walker that matches all tabbable elements
      let walker = getFocusableTreeWalker(document.body, {tabbable: true});

      // Find the next tabbable element after the currently focused element
      walker.currentNode = focusedElement;
      let nextElement = (e.shiftKey ? walker.previousNode() : walker.nextNode()) as FocusableElement;

      if (!document.body.contains(nodeToRestore) || nodeToRestore === document.body) {
        nodeToRestore = null;
        focusScopeTree.getTreeNode(scopeRef).nodeToRestore = null;
      }

      // If there is no next element, or it is outside the current scope, move focus to the
      // next element after the node to restore to instead.
      if ((!nextElement || !isElementInScope(nextElement, scopeRef.current)) && nodeToRestore) {
        walker.currentNode = nodeToRestore;

        // Skip over elements within the scope, in case the scope immediately follows the node to restore.
        do {
          nextElement = (e.shiftKey ? walker.previousNode() : walker.nextNode()) as FocusableElement;
        } while (isElementInScope(nextElement, scopeRef.current));

        e.preventDefault();
        e.stopPropagation();
        if (nextElement) {
          focusElement(nextElement, true);
        } else {
           // If there is no next element and the nodeToRestore isn't within a FocusScope (i.e. we are leaving the top level focus scope)
           // then move focus to the body.
           // Otherwise restore focus to the nodeToRestore (e.g menu within a popover -> tabbing to close the menu should move focus to menu trigger)
          if (!isElementInAnyScope(nodeToRestore)) {
            focusedElement.blur();
          } else {
            focusElement(nodeToRestore, true);
          }
        }
      }
    };

    if (!contain) {
      document.addEventListener('keydown', onKeyDown, true);
    }

    return () => {
      if (!contain) {
        document.removeEventListener('keydown', onKeyDown, true);
      }
      let nodeToRestore = focusScopeTree.getTreeNode(scopeRef).nodeToRestore;

<<<<<<< HEAD
      // eslint-disable-next-line react-hooks/exhaustive-deps
      if (restoreFocus && nodeToRestore && isElementInScope(document.activeElement, scopeRef.current)) {
=======
      // if we already lost focus to the body and this was the active scope, then we should attempt to restore
      if (
        restoreFocus
        && nodeToRestore
        && (
          isElementInScope(document.activeElement, scopeRef.current)
          || (document.activeElement === document.body && activeScope === scopeRef)
        )
      ) {
        // freeze the focusScopeTree so it persists after the raf, otherwise during unmount nodes are removed from it
        let clonedTree = focusScopeTree.clone();
>>>>>>> a57d9f48
        requestAnimationFrame(() => {
          // Only restore focus if we've lost focus to the body, the alternative is that focus has been purposefully moved elsewhere
          if (document.activeElement === document.body) {
            // look up the tree starting with our scope to find a nodeToRestore still in the DOM
            let treeNode = clonedTree.getTreeNode(scopeRef);
            while (treeNode) {
              if (treeNode.nodeToRestore && document.body.contains(treeNode.nodeToRestore)) {
                focusElement(treeNode.nodeToRestore);
                return;
              }
              treeNode = treeNode.parent;
            }
          }
        });
      }
    };
  }, [scopeRef, restoreFocus, contain]);
}

/**
 * Create a [TreeWalker]{@link https://developer.mozilla.org/en-US/docs/Web/API/TreeWalker}
 * that matches all focusable/tabbable elements.
 */
export function getFocusableTreeWalker(root: Element, opts?: FocusManagerOptions, scope?: Element[]) {
  let selector = opts?.tabbable ? TABBABLE_ELEMENT_SELECTOR : FOCUSABLE_ELEMENT_SELECTOR;
  let walker = document.createTreeWalker(
    root,
    NodeFilter.SHOW_ELEMENT,
    {
      acceptNode(node) {
        // Skip nodes inside the starting node.
        if (opts?.from?.contains(node)) {
          return NodeFilter.FILTER_REJECT;
        }

        if ((node as Element).matches(selector)
          && isElementVisible(node as Element)
          && (!scope || isElementInScope(node as Element, scope))
          && (!opts?.accept || opts.accept(node as Element))
        ) {
          return NodeFilter.FILTER_ACCEPT;
        }

        return NodeFilter.FILTER_SKIP;
      }
    }
  );

  if (opts?.from) {
    walker.currentNode = opts.from;
  }

  return walker;
}

/**
 * Creates a FocusManager object that can be used to move focus within an element.
 */
export function createFocusManager(ref: RefObject<Element>, defaultOptions: FocusManagerOptions = {}): FocusManager {
  return {
    focusNext(opts: FocusManagerOptions = {}) {
      let root = ref.current;
      if (!root) {
        return;
      }
      let {from, tabbable = defaultOptions.tabbable, wrap = defaultOptions.wrap, accept = defaultOptions.accept} = opts;
      let node = from || document.activeElement;
      let walker = getFocusableTreeWalker(root, {tabbable, accept});
      if (root.contains(node)) {
        walker.currentNode = node;
      }
      let nextNode = walker.nextNode() as FocusableElement;
      if (!nextNode && wrap) {
        walker.currentNode = root;
        nextNode = walker.nextNode() as FocusableElement;
      }
      if (nextNode) {
        focusElement(nextNode, true);
      }
      return nextNode;
    },
    focusPrevious(opts: FocusManagerOptions = defaultOptions) {
      let root = ref.current;
      if (!root) {
        return;
      }
      let {from, tabbable = defaultOptions.tabbable, wrap = defaultOptions.wrap, accept = defaultOptions.accept} = opts;
      let node = from || document.activeElement;
      let walker = getFocusableTreeWalker(root, {tabbable, accept});
      if (root.contains(node)) {
        walker.currentNode = node;
      } else {
        let next = last(walker);
        if (next) {
          focusElement(next, true);
        }
        return next;
      }
      let previousNode = walker.previousNode() as FocusableElement;
      if (!previousNode && wrap) {
        walker.currentNode = root;
        previousNode = last(walker);
      }
      if (previousNode) {
        focusElement(previousNode, true);
      }
      return previousNode;
    },
    focusFirst(opts = defaultOptions) {
      let root = ref.current;
      if (!root) {
        return;
      }
      let {tabbable = defaultOptions.tabbable, accept = defaultOptions.accept} = opts;
      let walker = getFocusableTreeWalker(root, {tabbable, accept});
      let nextNode = walker.nextNode() as FocusableElement;
      if (nextNode) {
        focusElement(nextNode, true);
      }
      return nextNode;
    },
    focusLast(opts = defaultOptions) {
      let root = ref.current;
      if (!root) {
        return;
      }
      let {tabbable = defaultOptions.tabbable, accept = defaultOptions.accept} = opts;
      let walker = getFocusableTreeWalker(root, {tabbable, accept});
      let next = last(walker);
      if (next) {
        focusElement(next, true);
      }
      return next;
    }
  };
}

function last(walker: TreeWalker) {
  let next: FocusableElement;
  let last: FocusableElement;
  do {
    last = walker.lastChild() as FocusableElement;
    if (last) {
      next = last;
    }
  } while (last);
  return next;
}


class Tree {
  private root: TreeNode;
  private fastMap = new Map<ScopeRef, TreeNode>();

  constructor() {
    this.root = new TreeNode({scopeRef: null});
    this.fastMap.set(null, this.root);
  }

  get size() {
    return this.fastMap.size;
  }

  getTreeNode(data: ScopeRef) {
    return this.fastMap.get(data);
  }

  addTreeNode(scopeRef: ScopeRef, parent: ScopeRef, nodeToRestore?: FocusableElement) {
    let parentNode = this.fastMap.get(parent ?? null);
    let node = new TreeNode({scopeRef});
    parentNode.addChild(node);
    node.parent = parentNode;
    this.fastMap.set(scopeRef, node);
    if (nodeToRestore) {
      node.nodeToRestore = nodeToRestore;
    }
  }

  removeTreeNode(scopeRef: ScopeRef) {
    // never remove the root
    if (scopeRef === null) {
      return;
    }
    let node = this.fastMap.get(scopeRef);
    let parentNode = node.parent;
    // when we remove a scope, check if any sibling scopes are trying to restore focus to something inside the scope we're removing
    // if we are, then replace the siblings restore with the restore from the scope we're removing
    for (let current of this.traverse()) {
      if (
        current !== node &&
        node.nodeToRestore &&
        current.nodeToRestore &&
        node.scopeRef.current &&
        isElementInScope(current.nodeToRestore, node.scopeRef.current)
      ) {
        current.nodeToRestore = node.nodeToRestore;
      }
    }
    let children = node.children;
    parentNode.removeChild(node);
    if (children.length > 0) {
      children.forEach(child => parentNode.addChild(child));
    }
    this.fastMap.delete(node.scopeRef);
  }

  // Pre Order Depth First
  *traverse(node: TreeNode = this.root): Generator<TreeNode> {
    if (node.scopeRef != null) {
      yield node;
    }
    if (node.children.length > 0) {
      for (let child of node.children) {
        yield* this.traverse(child);
      }
    }
  }

  clone(): Tree {
    let newTree = new Tree();
    for (let node of this.traverse()) {
      newTree.addTreeNode(node.scopeRef, node.parent.scopeRef, node.nodeToRestore);
    }
    return newTree;
  }
}

class TreeNode {
  public scopeRef: ScopeRef;
  public nodeToRestore: FocusableElement;
  public parent: TreeNode;
  public children: TreeNode[] = [];
  public contain = false;

  constructor(props: {scopeRef: ScopeRef}) {
    this.scopeRef = props.scopeRef;
  }
  addChild(node: TreeNode) {
    this.children.push(node);
    node.parent = this;
  }
  removeChild(node: TreeNode) {
    this.children.splice(this.children.indexOf(node), 1);
    node.parent = undefined;
  }
}

export let focusScopeTree = new Tree();<|MERGE_RESOLUTION|>--- conflicted
+++ resolved
@@ -523,10 +523,6 @@
       }
       let nodeToRestore = focusScopeTree.getTreeNode(scopeRef).nodeToRestore;
 
-<<<<<<< HEAD
-      // eslint-disable-next-line react-hooks/exhaustive-deps
-      if (restoreFocus && nodeToRestore && isElementInScope(document.activeElement, scopeRef.current)) {
-=======
       // if we already lost focus to the body and this was the active scope, then we should attempt to restore
       if (
         restoreFocus
@@ -538,7 +534,6 @@
       ) {
         // freeze the focusScopeTree so it persists after the raf, otherwise during unmount nodes are removed from it
         let clonedTree = focusScopeTree.clone();
->>>>>>> a57d9f48
         requestAnimationFrame(() => {
           // Only restore focus if we've lost focus to the body, the alternative is that focus has been purposefully moved elsewhere
           if (document.activeElement === document.body) {
