/*
 * Copyright 2020 Adobe. All rights reserved.
 * This file is licensed to you under the Apache License, Version 2.0 (the "License");
 * you may not use this file except in compliance with the License. You may obtain a copy
 * of the License at http://www.apache.org/licenses/LICENSE-2.0
 *
 * Unless required by applicable law or agreed to in writing, software distributed under
 * the License is distributed on an "AS IS" BASIS, WITHOUT WARRANTIES OR REPRESENTATIONS
 * OF ANY KIND, either express or implied. See the License for the specific language
 * governing permissions and limitations under the License.
 */

import {announce} from '@react-aria/live-announcer';
import {AriaButtonProps} from '@react-types/button';
import {AriaComboBoxProps} from '@react-types/combobox';
import {ariaHideOutside} from '@react-aria/overlays';
import {AriaListBoxOptions, getItemId, listData} from '@react-aria/listbox';
import {chain, isAppleDevice, mergeProps, useLabels} from '@react-aria/utils';
import {ComboBoxState} from '@react-stately/combobox';
import {DOMAttributes, KeyboardDelegate, PressEvent} from '@react-types/shared';
import {FocusEvent, InputHTMLAttributes, KeyboardEvent, RefObject, TouchEvent, useEffect, useMemo, useRef} from 'react';
import {getItemCount} from '@react-stately/collections';
// @ts-ignore
import intlMessages from '../intl/*.json';
import {ListKeyboardDelegate, useSelectableCollection} from '@react-aria/selection';
import {useLocalizedStringFormatter} from '@react-aria/i18n';
import {useMenuTrigger} from '@react-aria/menu';
import {useTextField} from '@react-aria/textfield';

<<<<<<< HEAD
interface AriaComboBoxOptions<T> extends Omit<AriaComboBoxProps<T>, 'children'> {
=======
export interface AriaComboBoxOptions<T> extends AriaComboBoxProps<T> {
>>>>>>> c5427ecd
  /** The ref for the input element. */
  inputRef: RefObject<HTMLInputElement>,
  /** The ref for the list box popover. */
  popoverRef: RefObject<Element>,
  /** The ref for the list box. */
  listBoxRef: RefObject<HTMLElement>,
  /** The ref for the optional list box popup trigger button.  */
  buttonRef?: RefObject<Element>,
  /** An optional keyboard delegate implementation, to override the default. */
  keyboardDelegate?: KeyboardDelegate
}

export interface ComboBoxAria<T> {
  /** Props for the label element. */
  labelProps: DOMAttributes,
  /** Props for the combo box input element. */
  inputProps: InputHTMLAttributes<HTMLInputElement>,
  /** Props for the list box, to be passed to [useListBox](useListBox.html). */
  listBoxProps: AriaListBoxOptions<T>,
  /** Props for the optional trigger button, to be passed to [useButton](useButton.html). */
  buttonProps: AriaButtonProps,
  /** Props for the combo box description element, if any. */
  descriptionProps: DOMAttributes,
  /** Props for the combo box error message element, if any. */
  errorMessageProps: DOMAttributes
}

/**
 * Provides the behavior and accessibility implementation for a combo box component.
 * A combo box combines a text input with a listbox, allowing users to filter a list of options to items matching a query.
 * @param props - Props for the combo box.
 * @param state - State for the select, as returned by `useComboBoxState`.
 */
export function useComboBox<T>(props: AriaComboBoxOptions<T>, state: ComboBoxState<T>): ComboBoxAria<T> {
  let {
    buttonRef,
    popoverRef,
    inputRef,
    listBoxRef,
    keyboardDelegate,
    // completionMode = 'suggest',
    shouldFocusWrap,
    isReadOnly,
    isDisabled
  } = props;

  let stringFormatter = useLocalizedStringFormatter(intlMessages);
  let {menuTriggerProps, menuProps} = useMenuTrigger<T>(
    {
      type: 'listbox',
      isDisabled: isDisabled || isReadOnly
    },
    state,
    buttonRef
  );

  // Set listbox id so it can be used when calling getItemId later
  listData.set(state, {id: menuProps.id});

  // By default, a KeyboardDelegate is provided which uses the DOM to query layout information (e.g. for page up/page down).
  // When virtualized, the layout object will be passed in as a prop and override this.
  let delegate = useMemo(() =>
    keyboardDelegate ||
    new ListKeyboardDelegate(state.collection, state.disabledKeys, listBoxRef)
  , [keyboardDelegate, state.collection, state.disabledKeys, listBoxRef]);

  // Use useSelectableCollection to get the keyboard handlers to apply to the textfield
  let {collectionProps} = useSelectableCollection({
    selectionManager: state.selectionManager,
    keyboardDelegate: delegate,
    disallowTypeAhead: true,
    disallowEmptySelection: true,
    shouldFocusWrap,
    ref: inputRef,
    // Prevent item scroll behavior from being applied here, should be handled in the user's Popover + ListBox component
    isVirtualized: true
  });

  // For textfield specific keydown operations
  let onKeyDown = (e: KeyboardEvent) => {
    switch (e.key) {
      case 'Enter':
      case 'Tab':
        // Prevent form submission if menu is open since we may be selecting a option
        if (state.isOpen && e.key === 'Enter') {
          e.preventDefault();
        }

        state.commit();
        break;
      case 'Escape':
        state.revert();
        break;
      case 'ArrowDown':
        state.open('first', 'manual');
        break;
      case 'ArrowUp':
        state.open('last', 'manual');
        break;
      case 'ArrowLeft':
      case 'ArrowRight':
        state.selectionManager.setFocusedKey(null);
        break;
    }
  };

  let onBlur = (e: FocusEvent) => {
    // Ignore blur if focused moved to the button or into the popover.
    if (e.relatedTarget === buttonRef?.current || popoverRef.current?.contains(e.relatedTarget)) {
      return;
    }

    if (props.onBlur) {
      props.onBlur(e);
    }

    state.setFocused(false);
  };

  let onFocus = (e: FocusEvent) => {
    if (state.isFocused) {
      return;
    }

    if (props.onFocus) {
      props.onFocus(e);
    }

    state.setFocused(true);
  };

  let {labelProps, inputProps, descriptionProps, errorMessageProps} = useTextField({
    ...props,
    onChange: state.setInputValue,
    onKeyDown: !isReadOnly && chain(state.isOpen && collectionProps.onKeyDown, onKeyDown, props.onKeyDown),
    onBlur,
    value: state.inputValue,
    onFocus,
    autoComplete: 'off'
  }, inputRef);

  // Press handlers for the ComboBox button
  let onPress = (e: PressEvent) => {
    if (e.pointerType === 'touch') {
      // Focus the input field in case it isn't focused yet
      inputRef.current.focus();
      state.toggle(null, 'manual');
    }
  };

  let onPressStart = (e: PressEvent) => {
    if (e.pointerType !== 'touch') {
      inputRef.current.focus();
      state.toggle((e.pointerType === 'keyboard' || e.pointerType === 'virtual') ? 'first' : null, 'manual');
    }
  };

  let triggerLabelProps = useLabels({
    id: menuTriggerProps.id,
    'aria-label': stringFormatter.format('buttonLabel'),
    'aria-labelledby': props['aria-labelledby'] || labelProps.id
  });

  let listBoxProps = useLabels({
    id: menuProps.id,
    'aria-label': stringFormatter.format('listboxLabel'),
    'aria-labelledby': props['aria-labelledby'] || labelProps.id
  });

  // If a touch happens on direct center of ComboBox input, might be virtual click from iPad so open ComboBox menu
  let lastEventTime = useRef(0);
  let onTouchEnd = (e: TouchEvent) => {
    if (isDisabled || isReadOnly) {
      return;
    }

    // Sometimes VoiceOver on iOS fires two touchend events in quick succession. Ignore the second one.
    if (e.timeStamp - lastEventTime.current < 500) {
      e.preventDefault();
      inputRef.current.focus();
      return;
    }

    let rect = (e.target as Element).getBoundingClientRect();
    let touch = e.changedTouches[0];

    let centerX = Math.ceil(rect.left + .5 * rect.width);
    let centerY = Math.ceil(rect.top + .5 * rect.height);

    if (touch.clientX === centerX && touch.clientY === centerY) {
      e.preventDefault();
      inputRef.current.focus();
      state.toggle(null, 'manual');

      lastEventTime.current = e.timeStamp;
    }
  };

  // VoiceOver has issues with announcing aria-activedescendant properly on change
  // (especially on iOS). We use a live region announcer to announce focus changes
  // manually. In addition, section titles are announced when navigating into a new section.
  let focusedItem = state.selectionManager.focusedKey != null && state.isOpen
    ? state.collection.getItem(state.selectionManager.focusedKey)
    : undefined;
  let sectionKey = focusedItem?.parentKey ?? null;
  let itemKey = state.selectionManager.focusedKey ?? null;
  let lastSection = useRef(sectionKey);
  let lastItem = useRef(itemKey);
  useEffect(() => {
    if (isAppleDevice() && focusedItem != null && itemKey !== lastItem.current) {
      let isSelected = state.selectionManager.isSelected(itemKey);
      let section = sectionKey != null ? state.collection.getItem(sectionKey) : null;
      let sectionTitle = section?.['aria-label'] || (typeof section?.rendered === 'string' ? section.rendered : '') || '';

      let announcement = stringFormatter.format('focusAnnouncement', {
        isGroupChange: section && sectionKey !== lastSection.current,
        groupTitle: sectionTitle,
        groupCount: section ? [...section.childNodes].length : 0,
        optionText: focusedItem['aria-label'] || focusedItem.textValue || '',
        isSelected
      });

      announce(announcement);
    }

    lastSection.current = sectionKey;
    lastItem.current = itemKey;
  });

  // Announce the number of available suggestions when it changes
  let optionCount = getItemCount(state.collection);
  let lastSize = useRef(optionCount);
  let lastOpen = useRef(state.isOpen);
  useEffect(() => {
    // Only announce the number of options available when the menu opens if there is no
    // focused item, otherwise screen readers will typically read e.g. "1 of 6".
    // The exception is VoiceOver since this isn't included in the message above.
    let didOpenWithoutFocusedItem =
      state.isOpen !== lastOpen.current &&
      (state.selectionManager.focusedKey == null || isAppleDevice());

    if (state.isOpen && (didOpenWithoutFocusedItem || optionCount !== lastSize.current)) {
      let announcement = stringFormatter.format('countAnnouncement', {optionCount});
      announce(announcement);
    }

    lastSize.current = optionCount;
    lastOpen.current = state.isOpen;
  });

  // Announce when a selection occurs for VoiceOver. Other screen readers typically do this automatically.
  let lastSelectedKey = useRef(state.selectedKey);
  useEffect(() => {
    if (isAppleDevice() && state.isFocused && state.selectedItem && state.selectedKey !== lastSelectedKey.current) {
      let optionText = state.selectedItem['aria-label'] || state.selectedItem.textValue || '';
      let announcement = stringFormatter.format('selectedAnnouncement', {optionText});
      announce(announcement);
    }

    lastSelectedKey.current = state.selectedKey;
  });

  useEffect(() => {
    if (state.isOpen) {
      return ariaHideOutside([inputRef.current, popoverRef.current]);
    }
  }, [state.isOpen, inputRef, popoverRef]);

  return {
    labelProps,
    buttonProps: {
      ...menuTriggerProps,
      ...triggerLabelProps,
      excludeFromTabOrder: true,
      onPress,
      onPressStart,
      isDisabled: isDisabled || isReadOnly
    },
    inputProps: mergeProps(inputProps, {
      role: 'combobox',
      'aria-expanded': menuTriggerProps['aria-expanded'],
      'aria-controls': state.isOpen ? menuProps.id : undefined,
      // TODO: readd proper logic for completionMode = complete (aria-autocomplete: both)
      'aria-autocomplete': 'list',
      'aria-activedescendant': focusedItem ? getItemId(state, focusedItem.key) : undefined,
      onTouchEnd,
      // This disable's iOS's autocorrect suggestions, since the combo box provides its own suggestions.
      autoCorrect: 'off',
      // This disable's the macOS Safari spell check auto corrections.
      spellCheck: 'false'
    }),
    listBoxProps: mergeProps(menuProps, listBoxProps, {
      autoFocus: state.focusStrategy,
      shouldUseVirtualFocus: true,
      shouldSelectOnPressUp: true,
      shouldFocusOnHover: true
    }),
    descriptionProps,
    errorMessageProps
  };
}<|MERGE_RESOLUTION|>--- conflicted
+++ resolved
@@ -27,11 +27,7 @@
 import {useMenuTrigger} from '@react-aria/menu';
 import {useTextField} from '@react-aria/textfield';
 
-<<<<<<< HEAD
 interface AriaComboBoxOptions<T> extends Omit<AriaComboBoxProps<T>, 'children'> {
-=======
-export interface AriaComboBoxOptions<T> extends AriaComboBoxProps<T> {
->>>>>>> c5427ecd
   /** The ref for the input element. */
   inputRef: RefObject<HTMLInputElement>,
   /** The ref for the list box popover. */
