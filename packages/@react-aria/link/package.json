--- conflicted
+++ resolved
@@ -22,19 +22,11 @@
     "url": "https://github.com/adobe/react-spectrum"
   },
   "dependencies": {
-<<<<<<< HEAD
     "@react-aria/focus": "workspace:^",
     "@react-aria/interactions": "workspace:^",
     "@react-aria/utils": "workspace:^",
     "@react-types/link": "workspace:^",
     "@react-types/shared": "workspace:^",
-=======
-    "@react-aria/focus": "^3.17.0",
-    "@react-aria/interactions": "^3.21.2",
-    "@react-aria/utils": "^3.24.0",
-    "@react-types/link": "^3.5.4",
-    "@react-types/shared": "^3.23.0",
->>>>>>> c81c9463
     "@swc/helpers": "^0.5.0"
   },
   "peerDependencies": {
