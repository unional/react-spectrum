{
  "name": "@react-aria/interactions",
  "version": "3.21.3",
  "description": "Spectrum UI components in React",
  "license": "Apache-2.0",
  "main": "dist/main.js",
  "module": "dist/module.js",
  "exports": {
    "types": "./dist/types.d.ts",
    "import": "./dist/import.mjs",
    "require": "./dist/main.js"
  },
  "types": "dist/types.d.ts",
  "source": "src/index.ts",
  "files": [
    "dist",
    "src"
  ],
  "sideEffects": false,
  "repository": {
    "type": "git",
    "url": "https://github.com/adobe/react-spectrum"
  },
  "dependencies": {
<<<<<<< HEAD
    "@react-aria/ssr": "workspace:^",
    "@react-aria/utils": "workspace:^",
    "@react-types/shared": "workspace:^",
=======
    "@react-aria/utils": "^3.24.1",
    "@react-aria/ssr": "^3.9.4",
    "@react-types/shared": "^3.23.1",
>>>>>>> 1cacbf1d
    "@swc/helpers": "^0.5.0"
  },
  "peerDependencies": {
    "react": "^16.8.0 || ^17.0.0-rc.1 || ^18.0.0"
  },
  "publishConfig": {
    "access": "public"
  }
}<|MERGE_RESOLUTION|>--- conflicted
+++ resolved
@@ -22,15 +22,9 @@
     "url": "https://github.com/adobe/react-spectrum"
   },
   "dependencies": {
-<<<<<<< HEAD
     "@react-aria/ssr": "workspace:^",
     "@react-aria/utils": "workspace:^",
     "@react-types/shared": "workspace:^",
-=======
-    "@react-aria/utils": "^3.24.1",
-    "@react-aria/ssr": "^3.9.4",
-    "@react-types/shared": "^3.23.1",
->>>>>>> 1cacbf1d
     "@swc/helpers": "^0.5.0"
   },
   "peerDependencies": {
