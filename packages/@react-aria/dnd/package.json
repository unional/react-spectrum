{
  "name": "@react-aria/dnd",
  "version": "3.6.0",
  "description": "Spectrum UI components in React",
  "license": "Apache-2.0",
  "main": "dist/main.js",
  "module": "dist/module.js",
  "exports": {
    "types": "./dist/types.d.ts",
    "import": "./dist/import.mjs",
    "require": "./dist/main.js"
  },
  "types": "dist/types.d.ts",
  "source": "src/index.ts",
  "files": [
    "dist",
    "src"
  ],
  "sideEffects": false,
  "repository": {
    "type": "git",
    "url": "https://github.com/adobe/react-spectrum"
  },
  "dependencies": {
<<<<<<< HEAD
    "@internationalized/string": "workspace:^",
    "@react-aria/i18n": "workspace:^",
    "@react-aria/interactions": "workspace:^",
    "@react-aria/live-announcer": "workspace:^",
    "@react-aria/overlays": "workspace:^",
    "@react-aria/utils": "workspace:^",
    "@react-stately/dnd": "workspace:^",
    "@react-types/button": "workspace:^",
    "@react-types/shared": "workspace:^",
=======
    "@internationalized/string": "^3.2.2",
    "@react-aria/i18n": "^3.11.0",
    "@react-aria/interactions": "^3.21.2",
    "@react-aria/live-announcer": "^3.3.3",
    "@react-aria/overlays": "^3.22.0",
    "@react-aria/utils": "^3.24.0",
    "@react-stately/dnd": "^3.3.0",
    "@react-types/button": "^3.9.3",
    "@react-types/shared": "^3.23.0",
>>>>>>> c81c9463
    "@swc/helpers": "^0.5.0"
  },
  "peerDependencies": {
    "react": "^16.8.0 || ^17.0.0-rc.1 || ^18.0.0",
    "react-dom": "^16.8.0 || ^17.0.0-rc.1 || ^18.0.0"
  },
  "publishConfig": {
    "access": "public"
  }
}<|MERGE_RESOLUTION|>--- conflicted
+++ resolved
@@ -22,7 +22,6 @@
     "url": "https://github.com/adobe/react-spectrum"
   },
   "dependencies": {
-<<<<<<< HEAD
     "@internationalized/string": "workspace:^",
     "@react-aria/i18n": "workspace:^",
     "@react-aria/interactions": "workspace:^",
@@ -32,17 +31,6 @@
     "@react-stately/dnd": "workspace:^",
     "@react-types/button": "workspace:^",
     "@react-types/shared": "workspace:^",
-=======
-    "@internationalized/string": "^3.2.2",
-    "@react-aria/i18n": "^3.11.0",
-    "@react-aria/interactions": "^3.21.2",
-    "@react-aria/live-announcer": "^3.3.3",
-    "@react-aria/overlays": "^3.22.0",
-    "@react-aria/utils": "^3.24.0",
-    "@react-stately/dnd": "^3.3.0",
-    "@react-types/button": "^3.9.3",
-    "@react-types/shared": "^3.23.0",
->>>>>>> c81c9463
     "@swc/helpers": "^0.5.0"
   },
   "peerDependencies": {
