--- conflicted
+++ resolved
@@ -22,7 +22,6 @@
     "url": "https://github.com/adobe/react-spectrum"
   },
   "dependencies": {
-<<<<<<< HEAD
     "@react-aria/focus": "workspace:^",
     "@react-aria/i18n": "workspace:^",
     "@react-aria/interactions": "workspace:^",
@@ -33,18 +32,6 @@
     "@react-types/button": "workspace:^",
     "@react-types/overlays": "workspace:^",
     "@react-types/shared": "workspace:^",
-=======
-    "@react-aria/focus": "^3.17.1",
-    "@react-aria/i18n": "^3.11.1",
-    "@react-aria/interactions": "^3.21.3",
-    "@react-aria/ssr": "^3.9.4",
-    "@react-aria/utils": "^3.24.1",
-    "@react-aria/visually-hidden": "^3.8.12",
-    "@react-stately/overlays": "^3.6.7",
-    "@react-types/button": "^3.9.4",
-    "@react-types/overlays": "^3.8.7",
-    "@react-types/shared": "^3.23.1",
->>>>>>> 1cacbf1d
     "@swc/helpers": "^0.5.0"
   },
   "peerDependencies": {
