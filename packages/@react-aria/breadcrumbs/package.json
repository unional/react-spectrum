--- conflicted
+++ resolved
@@ -18,22 +18,13 @@
   },
   "dependencies": {
     "@babel/runtime": "^7.6.2",
-<<<<<<< HEAD
-    "@react-aria/focus": "^3.7.0",
-    "@react-aria/i18n": "^3.5.0",
-    "@react-aria/interactions": "^3.10.0",
-    "@react-aria/link": "^3.3.2",
-    "@react-aria/utils": "^3.13.2",
-    "@react-types/breadcrumbs": "^3.4.2",
-    "@react-types/shared": "^3.14.0"
-=======
+    "@react-aria/focus": "^3.8.0",
     "@react-aria/i18n": "^3.6.0",
     "@react-aria/interactions": "^3.11.0",
     "@react-aria/link": "^3.3.3",
     "@react-aria/utils": "^3.13.3",
     "@react-types/breadcrumbs": "^3.4.3",
     "@react-types/shared": "^3.14.1"
->>>>>>> 2072a5a9
   },
   "peerDependencies": {
     "react": "^16.8.0 || ^17.0.0-rc.1 || ^18.0.0"
