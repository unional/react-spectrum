{
  "name": "@react-aria/table",
  "version": "3.14.1",
  "description": "Spectrum UI components in React",
  "license": "Apache-2.0",
  "main": "dist/main.js",
  "module": "dist/module.js",
  "exports": {
    "types": "./dist/types.d.ts",
    "import": "./dist/import.mjs",
    "require": "./dist/main.js"
  },
  "types": "dist/types.d.ts",
  "source": "src/index.ts",
  "files": [
    "dist",
    "src"
  ],
  "sideEffects": false,
  "repository": {
    "type": "git",
    "url": "https://github.com/adobe/react-spectrum"
  },
  "dependencies": {
<<<<<<< HEAD
    "@react-aria/focus": "workspace:^",
    "@react-aria/grid": "workspace:^",
    "@react-aria/i18n": "workspace:^",
    "@react-aria/interactions": "workspace:^",
    "@react-aria/live-announcer": "workspace:^",
    "@react-aria/utils": "workspace:^",
    "@react-aria/visually-hidden": "workspace:^",
    "@react-stately/collections": "workspace:^",
    "@react-stately/flags": "workspace:^",
    "@react-stately/table": "workspace:^",
    "@react-stately/virtualizer": "workspace:^",
    "@react-types/checkbox": "workspace:^",
    "@react-types/grid": "workspace:^",
    "@react-types/shared": "workspace:^",
    "@react-types/table": "workspace:^",
=======
    "@react-aria/focus": "^3.17.1",
    "@react-aria/grid": "^3.9.1",
    "@react-aria/i18n": "^3.11.1",
    "@react-aria/interactions": "^3.21.3",
    "@react-aria/live-announcer": "^3.3.4",
    "@react-aria/utils": "^3.24.1",
    "@react-aria/visually-hidden": "^3.8.12",
    "@react-stately/collections": "^3.10.7",
    "@react-stately/flags": "^3.0.3",
    "@react-stately/table": "^3.11.8",
    "@react-stately/virtualizer": "^3.7.1",
    "@react-types/checkbox": "^3.8.1",
    "@react-types/grid": "^3.2.6",
    "@react-types/shared": "^3.23.1",
    "@react-types/table": "^3.9.5",
>>>>>>> 1cacbf1d
    "@swc/helpers": "^0.5.0"
  },
  "peerDependencies": {
    "react": "^16.8.0 || ^17.0.0-rc.1 || ^18.0.0",
    "react-dom": "^16.8.0 || ^17.0.0-rc.1 || ^18.0.0"
  },
  "publishConfig": {
    "access": "public"
  }
}<|MERGE_RESOLUTION|>--- conflicted
+++ resolved
@@ -22,7 +22,6 @@
     "url": "https://github.com/adobe/react-spectrum"
   },
   "dependencies": {
-<<<<<<< HEAD
     "@react-aria/focus": "workspace:^",
     "@react-aria/grid": "workspace:^",
     "@react-aria/i18n": "workspace:^",
@@ -38,23 +37,6 @@
     "@react-types/grid": "workspace:^",
     "@react-types/shared": "workspace:^",
     "@react-types/table": "workspace:^",
-=======
-    "@react-aria/focus": "^3.17.1",
-    "@react-aria/grid": "^3.9.1",
-    "@react-aria/i18n": "^3.11.1",
-    "@react-aria/interactions": "^3.21.3",
-    "@react-aria/live-announcer": "^3.3.4",
-    "@react-aria/utils": "^3.24.1",
-    "@react-aria/visually-hidden": "^3.8.12",
-    "@react-stately/collections": "^3.10.7",
-    "@react-stately/flags": "^3.0.3",
-    "@react-stately/table": "^3.11.8",
-    "@react-stately/virtualizer": "^3.7.1",
-    "@react-types/checkbox": "^3.8.1",
-    "@react-types/grid": "^3.2.6",
-    "@react-types/shared": "^3.23.1",
-    "@react-types/table": "^3.9.5",
->>>>>>> 1cacbf1d
     "@swc/helpers": "^0.5.0"
   },
   "peerDependencies": {
