{/* Copyright 2020 Adobe. All rights reserved.
This file is licensed to you under the Apache License, Version 2.0 (the "License");
you may not use this file except in compliance with the License. You may obtain a copy
of the License at http://www.apache.org/licenses/LICENSE-2.0
Unless required by applicable law or agreed to in writing, software distributed under
the License is distributed on an "AS IS" BASIS, WITHOUT WARRANTIES OR REPRESENTATIONS
OF ANY KIND, either express or implied. See the License for the specific language
governing permissions and limitations under the License. */}

import {Layout} from '@react-spectrum/docs';
export default Layout;

import docs from 'docs:@react-aria/select';
import collectionsDocs from 'docs:@react-types/shared/src/collections.d.ts';
import selectionDocs from 'docs:@react-stately/selection';
import statelyDocs from 'docs:@react-stately/select';
import overlaysDocs from 'docs:@react-aria/overlays';
import focusDocs from 'docs:@react-aria/focus';
import listboxDocs from 'docs:@react-aria/listbox';
import {HeaderInfo, FunctionAPI, TypeContext, InterfaceType, TypeLink, PageDescription} from '@react-spectrum/docs';
import packageData from '@react-aria/select/package.json';
import Anatomy from './anatomy.svg';
import ChevronRight from '@spectrum-icons/workflow/ChevronRight';
import {ExampleCard} from '@react-spectrum/docs/src/ExampleCard';
import examplePreview from 'url:./example.png';
import styledExamplePreview from 'url:./styled-components.png';
import popupExamplePreview from 'url:./popup-example.png';

---
category: Pickers
keywords: [listbox, select, aria]
---

# useSelect

<PageDescription>{docs.exports.useSelect.description}</PageDescription>

<HeaderInfo
  packageData={packageData}
  componentNames={['useSelect']}
  sourceData={[
    {type: 'W3C', url: 'https://www.w3.org/WAI/ARIA/apg/patterns/listbox/'}
  ]} />

## API

<FunctionAPI function={docs.exports.useSelect} links={docs.links} />

## Features

A select can be built using the [&lt;select&gt;](https://developer.mozilla.org/en-US/docs/Web/HTML/Element/select)
and [&lt;option&gt;](https://developer.mozilla.org/en-US/docs/Web/HTML/Element/option) HTML elements, but this is
not possible to style consistently cross browser, especially the options. `useSelect` helps achieve accessible
select components that can be styled as needed without compromising on high quality interactions.

* Exposed to assistive technology as a button with a `listbox` popup using ARIA (combined with [useListBox](useListBox.html))
* Support for selecting a single option
* Support for disabled options
* Support for sections
* Labeling support for accessibility
* Support for description and error message help text linked to the input via ARIA
* Support for mouse, touch, and keyboard interactions
* Tab stop focus management
* Keyboard support for opening the listbox using the arrow keys, including automatically focusing
  the first or last item accordingly
* Typeahead to allow selecting options by typing text, even without opening the listbox
* Browser autofill integration via a hidden native `<select>` element
* Support for mobile form navigation via software keyboard
* Mobile screen reader listbox dismissal support

## Anatomy

<Anatomy />

A select consists of a label, a button which displays a selected value, and a listbox, displayed in a
popup. Users can click, touch, or use the keyboard on the button to open the listbox popup. `useSelect`
handles exposing the correct ARIA attributes for accessibility and handles the interactions for the
select in its collapsed state. It should be combined with [useListBox](useListBox.html), which handles
the implementation of the popup listbox.

`useSelect` also supports optional description and error message elements, which can be used
to provide more context about the field, and any validation messages. These are linked with the
input via the `aria-describedby` attribute.

`useSelect` returns props that you should spread onto the appropriate element:

<TypeContext.Provider value={docs.links}>
  <InterfaceType properties={docs.links[docs.exports.useSelect.return.base?.id ?? docs.exports.useSelect.return.id].properties} />
</TypeContext.Provider>

State is managed by the <TypeLink links={statelyDocs.links} type={statelyDocs.exports.useSelectState} />
hook from `@react-stately/select`. The state object should be passed as an option to `useSelect`

If a select does not have a visible label, an `aria-label` or `aria-labelledby`
prop must be passed instead to identify it to assistive technology.

## State management

`useSelect` requires knowledge of the options in the select in order to handle keyboard
navigation and other interactions. It does this using the <TypeLink links={collectionsDocs.links} type={collectionsDocs.exports.Collection} />
interface, which is a generic interface to access sequential unique keyed data. You can
implement this interface yourself, e.g. by using a prop to pass a list of item objects,
but <TypeLink links={statelyDocs.links} type={statelyDocs.exports.useSelectState} /> from
`@react-stately/select` implements a JSX based interface for building collections instead.
See [Collection Components](/react-stately/collections.html) for more information,
and [Collection Interface](/react-stately/Collection.html) for internal details.

In addition, <TypeLink links={statelyDocs.links} type={statelyDocs.exports.useSelectState} />
manages the state necessary for multiple selection and exposes
a <TypeLink links={selectionDocs.links} type={selectionDocs.exports.SelectionManager} />,
which makes use of the collection to provide an interface to update the selection state.
It also holds state to track if the popup is open.
For more information about selection, see [Selection](/react-stately/selection.html).

## Example

This example uses a `<button>` element for the trigger, with a `<span>` inside to hold the value,
and another for the dropdown arrow icon (hidden from screen readers with `aria-hidden`).
A &lt;<TypeLink links={docs.links} type={docs.exports.HiddenSelect} />&gt; is used to render a hidden native
`<select>`, which enables browser form autofill support.

The same `Popover`, `ListBox`, and `Button` components created with [useOverlay](useOverlay.html), [useListBox](useListBox.html),
and [useButton](useButton.html) that you may already have in your component library or application should be reused. These can be shared with other
components such as a `ComboBox` created with [useComboBox](useComboBox.html) or a `Dialog` popover created with [useDialog](useDialog.html).
The code for these components is also included below in the collapsed sections.

This example does not do any advanced popover positioning or portaling to escape its visual container.
See [useOverlayTrigger](useOverlayTrigger.html) for an example of how to implement this
using <TypeLink links={overlaysDocs.links} type={overlaysDocs.exports.useOverlayPosition} />.

In addition, see [useListBox](useListBox.html) for examples of sections (option groups), and more complex
options. For an example of the description and error message elements, see [useTextField](useTextField.html).

```tsx example export=true
import {HiddenSelect, useSelect} from '@react-aria/select';
import {Item} from '@react-stately/collections';
import {useSelectState} from '@react-stately/select';

// Reuse the ListBox, Popover, and Button from your component library. See below for details.
import {ListBox, Popover, Button} from 'your-component-library';

function Select(props) {
  // Create state based on the incoming props
  let state = useSelectState(props);

  // Get props for child elements from useSelect
  let ref = React.useRef();
  let {
    labelProps,
    triggerProps,
    valueProps,
    menuProps
  } = useSelect(props, state, ref);

  return (
    <div style={{position: 'relative', display: 'inline-block'}}>
      <div {...labelProps}>{props.label}</div>
      <HiddenSelect
        state={state}
        triggerRef={ref}
        label={props.label}
        name={props.name} />
      <Button
        {...triggerProps}
        buttonRef={ref}
        style={{height: 30, fontSize: 14}}>
        <span {...valueProps}>
          {state.selectedItem
            ? state.selectedItem.rendered
            : 'Select an option'
          }
        </span>
        <span
          aria-hidden="true"
          style={{paddingLeft: 5}}>
          ▼
        </span>
      </Button>
      {state.isOpen &&
        <Popover isOpen={state.isOpen} onClose={state.close}>
          <ListBox
            {...menuProps}
            state={state} />
        </Popover>
      }
    </div>
  );
}

<Select label="Favorite Color">
  <Item>Red</Item>
  <Item>Orange</Item>
  <Item>Yellow</Item>
  <Item>Green</Item>
  <Item>Blue</Item>
  <Item>Purple</Item>
  <Item>Black</Item>
  <Item>White</Item>
  <Item>Lime</Item>
  <Item>Fushsia</Item>
</Select>
```

### Popover

The `Popover` component is used to contain the popup listbox for the Select.
It can be shared between many other components, including [ComboBox](useComboBox.html),
[Menu](useMenu.html), [Dialog](useOverlayTrigger.html), and others.
See [useOverlayTrigger](useOverlayTrigger.html) for more examples of popovers.

<details>
  <summary style={{fontWeight: 'bold'}}><ChevronRight size="S" /> Show code</summary>

```tsx example export=true render=false
import {DismissButton, useOverlay} from '@react-aria/overlays';
import {FocusScope} from '@react-aria/focus';

function Popover(props) {
  let ref = React.useRef();
  let {
    popoverRef = ref,
    isOpen,
    onClose,
    children
  } = props;

  // Handle events that should cause the popup to close,
  // e.g. blur, clicking outside, or pressing the escape key.
  let {overlayProps} = useOverlay({
    isOpen,
    onClose,
    shouldCloseOnBlur: true,
    isDismissable: true
  }, popoverRef);

  // Add a hidden <DismissButton> component at the end of the popover
  // to allow screen reader users to dismiss the popup easily.
  return (
    <FocusScope restoreFocus>
      <div
        {...overlayProps}
        ref={popoverRef}
        style={{
          position: "absolute",
          width: "100%",
          border: "1px solid gray",
          background: "lightgray",
          marginTop: 4
        }}>
        {children}
        <DismissButton onDismiss={onClose} />
      </div>
    </FocusScope>
  );
}
```

</details>

### ListBox

The `ListBox` and `Option` components are used to show the list of options.
They can also be shared with other components like a [ComboBox](useComboBox.html). See
[useListBox](useListBox.html) for more examples, including sections and more complex items.

<details>
  <summary style={{fontWeight: 'bold'}}><ChevronRight size="S" /> Show code</summary>

```tsx example export=true render=false
import {useListBox, useOption} from '@react-aria/listbox';

function ListBox(props) {
  let ref = React.useRef();
  let {listBoxRef = ref, state} = props;
  let {listBoxProps} = useListBox(props, state, listBoxRef);

  return (
    <ul
      {...listBoxProps}
      ref={listBoxRef}
      style={{
        margin: 0,
        padding: 0,
        listStyle: "none",
        maxHeight: "150px",
        overflow: "auto"
      }}>
      {[...state.collection].map(item => (
        <Option
          key={item.key}
          item={item}
          state={state} />
      ))}
    </ul>
  );
}

function Option({item, state}) {
  let ref = React.useRef();
  let {optionProps, isSelected, isFocused, isDisabled} = useOption({key: item.key}, state, ref);

  let backgroundColor;
  let color = 'black';

  if (isSelected) {
    backgroundColor = 'blueviolet';
    color = 'white';
  } else if (isFocused) {
    backgroundColor = 'gray';
  } else if (isDisabled) {
    backgroundColor = 'transparent';
    color = 'gray';
  }

  return (
    <li
      {...optionProps}
      ref={ref}
      style={{
        background: backgroundColor,
        color: color,
        padding: '2px 5px',
        outline: 'none',
        cursor: 'pointer'
      }}>
      {item.rendered}
    </li>
  );
}
```

</details>

### Button

The `Button` component is used in the above example to toggle the listbox popup. It is built using the [useButton](useButton.html) hook, and can be shared with many other components.

<details>
  <summary style={{fontWeight: 'bold'}}><ChevronRight size="S" /> Show code</summary>

```tsx example export=true render=false
import {useButton} from '@react-aria/button';

function Button(props) {
  let ref = props.buttonRef;
  let {buttonProps} = useButton(props, ref);
  return <button {...buttonProps} ref={ref} style={props.style}>{props.children}</button>;
}
```

</details>

## Styled examples

<ExampleCard
  url="https://codesandbox.io/s/hardcore-moon-xzc4r?file=/src/ComboBox.tsx"
  preview={examplePreview}
  title="Tailwind CSS"
  description="An example of styling a Select with Tailwind." />

<ExampleCard
  url="https://codesandbox.io/s/sharp-sun-e3fgd?file=/src/Select.tsx"
  preview={styledExamplePreview}
  title="Styled Components"
  description="A Select with complex item content built with Styled Components." />

<<<<<<< HEAD
=======
<ExampleCard
  url="https://codesandbox.io/s/heuristic-margulis-uz3d4d?file=/src/Select.tsx"
  preview={popupExamplePreview}
  title="Popup positioning"
  description="A Select with custom macOS-style popup positioning." />

>>>>>>> c5427ecd
## Usage

The following examples show how to use the Select component created in the above example.

### Dynamic collections

`Select` follows the [Collection Components API](../react-stately/collections.html), accepting both static and dynamic collections.
The examples above show static collections, which can be used when the full list of options is known ahead of time. Dynamic collections,
as shown below, can be used when the options come from an external data source such as an API call, or update over time.

As seen below, an iterable list of options is passed to the Select using the `items` prop. Each item accepts a `key` prop, which
is passed to the `onSelectionChange` handler to identify the selected item. Alternatively, if the item objects contain an `id` property,
as shown in the example below, then this is used automatically and a `key` prop is not required.

```tsx example
function Example() {
  let options = [
    {id: 1, name: 'Aerospace'},
    {id: 2, name: 'Mechanical'},
    {id: 3, name: 'Civil'},
    {id: 4, name: 'Biomedical'},
    {id: 5, name: 'Nuclear'},
    {id: 6, name: 'Industrial'},
    {id: 7, name: 'Chemical'},
    {id: 8, name: 'Agricultural'},
    {id: 9, name: 'Electrical'}
  ];

  return (
    <>
      <Select label="Pick an engineering major" items={options}>
        {(item) => <Item>{item.name}</Item>}
      </Select>
    </>
  );
}
```

### Controlled selection

Setting a selected option can be done by using the `defaultSelectedKey` or `selectedKey` prop. The selected key corresponds to the `key` of an item.
When `Select` is used with a dynamic collection as described above, the key of each item is derived from the data.
See the `react-stately` [Selection docs](../react-stately/selection.html) for more details.

```tsx example
function Example() {
  let options = [
    {name: 'Koala'},
    {name: 'Kangaroo'},
    {name: 'Platypus'},
    {name: 'Bald Eagle'},
    {name: 'Bison'},
    {name: 'Skunk'}
  ];
  let [animal, setAnimal] = React.useState("Bison");

  return (
    <Select
      label="Pick an animal (controlled)"
      items={options}
      selectedKey={animal}
      onSelectionChange={selected => setAnimal(selected)}>
      {item => <Item key={item.name}>{item.name}</Item>}
    </Select>
  );
}
```

### Asynchronous loading

This example uses the [useAsyncList](../react-stately/useAsyncList.html) hook to handle asynchronous loading
of data from a server. You may additionally want to display a spinner to indicate the loading
state to the user, or support features like infinite scroll to load more data.

```tsx example
import {useAsyncList} from '@react-stately/data';

function AsyncLoadingExample() {
  let list = useAsyncList({
    async load({signal, filterText}) {
      let res = await fetch(
        `https://pokeapi.co/api/v2/pokemon`,
        {signal}
      );
      let json = await res.json();

      return {
        items: json.results
      };
    }
  });

  return (
    <Select label="Pick a Pokemon" items={list.items} selectionMode="single">
      {(item) => <Item key={item.name}>{item.name}</Item>}
    </Select>
  );
}
```

### Disabled

A Select can be fully disabled using the `isDisabled` prop.

```tsx example
<Select label="Choose frequency" isDisabled>
  <Item key="rarely">Rarely</Item>
  <Item key="sometimes">Sometimes</Item>
  <Item key="always">Always</Item>
</Select>
```

### Disabled options

`useSelect` supports marking items as disabled using the `disabledKeys` prop. Each key in this list
corresponds with the `key` prop passed to the `Item` component, or automatically derived from the values passed
to the `items` prop. See [Collections](../react-stately/Collections.html) for more details.

Disabled items are not focusable, selectable, or keyboard navigable. The `isDisabled` property returned by
`useOption` can be used to style the item appropriately.

```tsx example
<Select label="Favorite Animal" disabledKeys={['cat', 'kangaroo']}>
  <Item key="red panda">Red Panda</Item>
  <Item key="cat">Cat</Item>
  <Item key="dog">Dog</Item>
  <Item key="aardvark">Aardvark</Item>
  <Item key="kangaroo">Kangaroo</Item>
  <Item key="snake">Snake</Item>
</Select>
```

### Controlled open state

The open state of the select can be controlled via the `defaultOpen` and `isOpen` props

```tsx example
function Example() {
  let [open, setOpen] = React.useState(false);

  return (
    <>
      <p>Select is {open ? 'open' : 'closed'}</p>
      <Select label="Choose frequency" isOpen={open} onOpenChange={setOpen}>
        <Item key="rarely">Rarely</Item>
        <Item key="sometimes">Sometimes</Item>
        <Item key="always">Always</Item>
      </Select>
    </>
  );
}
```


## Internationalization

`useSelect` and `useListBox` handle some aspects of internationalization automatically.
For example, type to select is implemented with an
[Intl.Collator](https://developer.mozilla.org/en-US/docs/Web/JavaScript/Reference/Global_Objects/Collator)
for internationalized string matching. You are responsible for localizing all labels and option
content that is passed into the select.

### RTL

In right-to-left languages, the select should be mirrored. The arrow should be on the left,
and the selected value should be on the right. In addition, the content of list options should
flip. Ensure that your CSS accounts for this.<|MERGE_RESOLUTION|>--- conflicted
+++ resolved
@@ -364,15 +364,12 @@
   title="Styled Components"
   description="A Select with complex item content built with Styled Components." />
 
-<<<<<<< HEAD
-=======
 <ExampleCard
   url="https://codesandbox.io/s/heuristic-margulis-uz3d4d?file=/src/Select.tsx"
   preview={popupExamplePreview}
   title="Popup positioning"
   description="A Select with custom macOS-style popup positioning." />
 
->>>>>>> c5427ecd
 ## Usage
 
 The following examples show how to use the Select component created in the above example.
