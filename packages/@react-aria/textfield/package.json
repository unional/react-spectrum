{
  "name": "@react-aria/textfield",
  "version": "3.14.4",
  "description": "Spectrum UI components in React",
  "license": "Apache-2.0",
  "main": "dist/main.js",
  "module": "dist/module.js",
  "exports": {
    "types": "./dist/types.d.ts",
    "import": "./dist/import.mjs",
    "require": "./dist/main.js"
  },
  "types": "dist/types.d.ts",
  "source": "src/index.ts",
  "files": [
    "dist",
    "src"
  ],
  "sideEffects": false,
  "repository": {
    "type": "git",
    "url": "https://github.com/adobe/react-spectrum"
  },
  "dependencies": {
<<<<<<< HEAD
    "@react-aria/focus": "workspace:^",
    "@react-aria/form": "workspace:^",
    "@react-aria/label": "workspace:^",
    "@react-aria/utils": "workspace:^",
    "@react-stately/form": "workspace:^",
    "@react-stately/utils": "workspace:^",
    "@react-types/shared": "workspace:^",
    "@react-types/textfield": "workspace:^",
=======
    "@react-aria/focus": "^3.17.0",
    "@react-aria/form": "^3.0.4",
    "@react-aria/label": "^3.7.7",
    "@react-aria/utils": "^3.24.0",
    "@react-stately/form": "^3.0.2",
    "@react-stately/utils": "^3.10.0",
    "@react-types/shared": "^3.23.0",
    "@react-types/textfield": "^3.9.2",
>>>>>>> c81c9463
    "@swc/helpers": "^0.5.0"
  },
  "peerDependencies": {
    "react": "^16.8.0 || ^17.0.0-rc.1 || ^18.0.0"
  },
  "publishConfig": {
    "access": "public"
  }
}<|MERGE_RESOLUTION|>--- conflicted
+++ resolved
@@ -22,7 +22,6 @@
     "url": "https://github.com/adobe/react-spectrum"
   },
   "dependencies": {
-<<<<<<< HEAD
     "@react-aria/focus": "workspace:^",
     "@react-aria/form": "workspace:^",
     "@react-aria/label": "workspace:^",
@@ -31,16 +30,6 @@
     "@react-stately/utils": "workspace:^",
     "@react-types/shared": "workspace:^",
     "@react-types/textfield": "workspace:^",
-=======
-    "@react-aria/focus": "^3.17.0",
-    "@react-aria/form": "^3.0.4",
-    "@react-aria/label": "^3.7.7",
-    "@react-aria/utils": "^3.24.0",
-    "@react-stately/form": "^3.0.2",
-    "@react-stately/utils": "^3.10.0",
-    "@react-types/shared": "^3.23.0",
-    "@react-types/textfield": "^3.9.2",
->>>>>>> c81c9463
     "@swc/helpers": "^0.5.0"
   },
   "peerDependencies": {
