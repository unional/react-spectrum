--- conflicted
+++ resolved
@@ -22,7 +22,6 @@
     "url": "https://github.com/adobe/react-spectrum"
   },
   "dependencies": {
-<<<<<<< HEAD
     "@react-aria/form": "workspace:^",
     "@react-aria/interactions": "workspace:^",
     "@react-aria/label": "workspace:^",
@@ -33,18 +32,6 @@
     "@react-stately/toggle": "workspace:^",
     "@react-types/checkbox": "workspace:^",
     "@react-types/shared": "workspace:^",
-=======
-    "@react-aria/form": "^3.0.5",
-    "@react-aria/interactions": "^3.21.3",
-    "@react-aria/label": "^3.7.8",
-    "@react-aria/toggle": "^3.10.4",
-    "@react-aria/utils": "^3.24.1",
-    "@react-stately/checkbox": "^3.6.5",
-    "@react-stately/form": "^3.0.3",
-    "@react-stately/toggle": "^3.7.4",
-    "@react-types/checkbox": "^3.8.1",
-    "@react-types/shared": "^3.23.1",
->>>>>>> 1cacbf1d
     "@swc/helpers": "^0.5.0"
   },
   "peerDependencies": {
