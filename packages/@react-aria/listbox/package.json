--- conflicted
+++ resolved
@@ -22,7 +22,6 @@
     "url": "https://github.com/adobe/react-spectrum"
   },
   "dependencies": {
-<<<<<<< HEAD
     "@react-aria/interactions": "workspace:^",
     "@react-aria/label": "workspace:^",
     "@react-aria/selection": "workspace:^",
@@ -31,16 +30,6 @@
     "@react-stately/list": "workspace:^",
     "@react-types/listbox": "workspace:^",
     "@react-types/shared": "workspace:^",
-=======
-    "@react-aria/interactions": "^3.21.3",
-    "@react-aria/label": "^3.7.8",
-    "@react-aria/selection": "^3.18.1",
-    "@react-aria/utils": "^3.24.1",
-    "@react-stately/collections": "^3.10.7",
-    "@react-stately/list": "^3.10.5",
-    "@react-types/listbox": "^3.4.9",
-    "@react-types/shared": "^3.23.1",
->>>>>>> 1cacbf1d
     "@swc/helpers": "^0.5.0"
   },
   "peerDependencies": {
