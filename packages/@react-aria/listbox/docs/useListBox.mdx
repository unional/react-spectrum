--- conflicted
+++ resolved
@@ -416,12 +416,8 @@
 as needed to apply to the main text element of the option and its description. This improves screen
 reader announcement.
 
-<<<<<<< HEAD
-**NOTE: listbox options cannot contain interactive content (e.g. buttons, checkboxes, etc.).**
-=======
 **NOTE: listbox options cannot contain interactive content (e.g. buttons, checkboxes, etc.).
 For these cases, see [useGridList](useGridList.html) instead.**
->>>>>>> c5427ecd
 
 To implement this, we'll update the `Option` component to apply the ARIA properties
 returned by <TypeLink links={docs.links} type={docs.exports.useOption} /> to the appropriate
