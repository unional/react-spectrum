/*
 * Copyright 2020 Adobe. All rights reserved.
 * This file is licensed to you under the Apache License, Version 2.0 (the "License");
 * you may not use this file except in compliance with the License. You may obtain a copy
 * of the License at http://www.apache.org/licenses/LICENSE-2.0
 *
 * Unless required by applicable law or agreed to in writing, software distributed under
 * the License is distributed on an "AS IS" BASIS, WITHOUT WARRANTIES OR REPRESENTATIONS
 * OF ANY KIND, either express or implied. See the License for the specific language
 * governing permissions and limitations under the License.
 */

import {announce} from '@react-aria/live-announcer';
import {CalendarAria} from './types';
import {CalendarPropsBase} from '@react-types/calendar';
import {CalendarStateBase} from '@react-stately/calendar';
import {DOMProps} from '@react-types/shared';
import {filterDOMProps, mergeProps, useId, useLabels, useUpdateEffect} from '@react-aria/utils';
// @ts-ignore
import intlMessages from '../intl/*.json';
import {KeyboardEvent, useRef} from 'react';
import {useDateFormatter, useLocale, useMessageFormatter} from '@react-aria/i18n';

export function useCalendarBase(props: CalendarPropsBase & DOMProps, state: CalendarStateBase, selectedDateDescription: string): CalendarAria {
  let {
    isReadOnly = false,
    isDisabled = false
  } = props;

  let domProps = filterDOMProps(props, {labelable: true});
  let formatMessage = useMessageFormatter(intlMessages);
  let monthFormatter = useDateFormatter({month: 'long', year: 'numeric'});
  let calendarBody = useRef(null); // TODO: should this be in RSP?
  let calendarId = useId(props.id);
  let calendarTitleId = useId();
  let captionId = useId();
  let {direction} = useLocale();

  // Announce when the current month changes
  useUpdateEffect(() => {
    // announce the new month with a change from the Previous or Next button
    if (!state.isFocused) {
      announce(monthFormatter.format(state.currentMonth));
    }
    // handle an update to the current month from the Previous or Next button
    // rather than move focus, we announce the new month value
  }, [state.currentMonth]);

  // Announce when the selected value changes
  useUpdateEffect(() => {
    if (selectedDateDescription) {
      announce(selectedDateDescription);
    }
    // handle an update to the caption that describes the currently selected range, to announce the new value
  }, [selectedDateDescription]);

<<<<<<< HEAD
  // Ensure that the focused date is announced when it changes.
  // VoiceOver does not announce changes to aria-activedescendant or move the VoiceOver cursor,
  // so we blur and re-focus the calendar body to force it to do so.
  // This will cause the focused date, along with the selected date (part of the table caption)
  // to be announced as you move around the calendar.
  useUpdateEffect(() => {
    if (document.activeElement === calendarBody.current) {
      calendarBody.current.blur();
      calendarBody.current.focus();

      let cellNode =  calendarBody.current.querySelector(`#${getCellId(state.focusedDate, calendarId)}`);
      if (cellNode && typeof cellNode.scrollIntoView === 'function') {
        cellNode.scrollIntoView({block: 'end'});
      }
    }
  }, [state.focusedDate]);

=======
>>>>>>> c38da30d
  let onKeyDown = (e: KeyboardEvent) => {
    switch (e.key) {
      case 'Enter':
      case ' ':
        e.preventDefault();
        state.selectFocusedDate();
        break;
      case 'PageUp':
        e.preventDefault();
        if (e.shiftKey) {
          state.focusPreviousYear();
        } else {
          state.focusPreviousMonth();
        }
        break;
      case 'PageDown':
        e.preventDefault();
        if (e.shiftKey) {
          state.focusNextYear();
        } else {
          state.focusNextMonth();
        }
        break;
      case 'End':
        e.preventDefault();
        state.focusEndOfMonth();
        break;
      case 'Home':
        e.preventDefault();
        state.focusStartOfMonth();
        break;
      case 'ArrowLeft':
        e.preventDefault();
        if (direction === 'rtl') {
          state.focusNextDay();
        } else {
          state.focusPreviousDay();
        }
        break;
      case 'ArrowUp':
        e.preventDefault();
        state.focusPreviousWeek();
        break;
      case 'ArrowRight':
        e.preventDefault();
        if (direction === 'rtl') {
          state.focusPreviousDay();
        } else {
          state.focusNextDay();
        }
        break;
      case 'ArrowDown':
        e.preventDefault();
        state.focusNextWeek();
        break;
    }
  };

  // aria-label logic
  let labelProps = useLabels({
    id: calendarId,
    'aria-label': props['aria-label'],
    'aria-labelledby': `${props['aria-labelledby'] || ''} ${props['aria-label'] ? calendarId : ''} ${calendarTitleId}`
  });

  return {
    calendarProps: mergeProps(domProps, {
      ...labelProps,
      id: calendarId,
      role: 'group'
    }),
    calendarTitleProps: {
      id: calendarTitleId
    },
    nextButtonProps: {
      onPress: () => state.focusNextMonth(),
      'aria-label': formatMessage('next'),
      isDisabled: props.isDisabled || state.isNextMonthInvalid()
    },
    prevButtonProps: {
      onPress: () => state.focusPreviousMonth(),
      'aria-label': formatMessage('previous'),
      isDisabled: props.isDisabled || state.isPreviousMonthInvalid()
    },
    calendarBodyProps: {
      ref: calendarBody,
      role: 'grid',
      'aria-readonly': isReadOnly || null,
      'aria-disabled': isDisabled || null,
      'aria-labelledby': labelProps['aria-labelledby'],
      'aria-describedby': selectedDateDescription ? captionId : null,
      onKeyDown,
      onFocus: () => state.setFocused(true),
      onBlur: () => state.setFocused(false)
    },
    captionProps: {
      id: captionId,
      children: selectedDateDescription
    }
  };
}<|MERGE_RESOLUTION|>--- conflicted
+++ resolved
@@ -54,26 +54,6 @@
     // handle an update to the caption that describes the currently selected range, to announce the new value
   }, [selectedDateDescription]);
 
-<<<<<<< HEAD
-  // Ensure that the focused date is announced when it changes.
-  // VoiceOver does not announce changes to aria-activedescendant or move the VoiceOver cursor,
-  // so we blur and re-focus the calendar body to force it to do so.
-  // This will cause the focused date, along with the selected date (part of the table caption)
-  // to be announced as you move around the calendar.
-  useUpdateEffect(() => {
-    if (document.activeElement === calendarBody.current) {
-      calendarBody.current.blur();
-      calendarBody.current.focus();
-
-      let cellNode =  calendarBody.current.querySelector(`#${getCellId(state.focusedDate, calendarId)}`);
-      if (cellNode && typeof cellNode.scrollIntoView === 'function') {
-        cellNode.scrollIntoView({block: 'end'});
-      }
-    }
-  }, [state.focusedDate]);
-
-=======
->>>>>>> c38da30d
   let onKeyDown = (e: KeyboardEvent) => {
     switch (e.key) {
       case 'Enter':
