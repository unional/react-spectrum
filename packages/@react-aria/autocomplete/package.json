{
  "name": "@react-aria/autocomplete",
  "version": "3.0.0-alpha.28",
  "description": "Spectrum UI components in React",
  "license": "Apache-2.0",
  "main": "dist/main.js",
  "module": "dist/module.js",
  "exports": {
    "types": "./dist/types.d.ts",
    "import": "./dist/import.mjs",
    "require": "./dist/main.js"
  },
  "types": "dist/types.d.ts",
  "source": "src/index.ts",
  "files": [
    "dist",
    "src"
  ],
  "sideEffects": false,
  "repository": {
    "type": "git",
    "url": "https://github.com/adobe/react-spectrum"
  },
  "dependencies": {
<<<<<<< HEAD
    "@react-aria/combobox": "workspace:^",
    "@react-aria/listbox": "workspace:^",
    "@react-aria/searchfield": "workspace:^",
    "@react-aria/utils": "workspace:^",
    "@react-stately/combobox": "workspace:^",
    "@react-types/autocomplete": "workspace:^",
    "@react-types/button": "workspace:^",
    "@react-types/shared": "workspace:^",
=======
    "@react-aria/combobox": "^3.9.0",
    "@react-aria/listbox": "^3.12.0",
    "@react-aria/searchfield": "^3.7.4",
    "@react-aria/utils": "^3.24.0",
    "@react-stately/combobox": "^3.8.3",
    "@react-types/autocomplete": "3.0.0-alpha.21",
    "@react-types/button": "^3.9.3",
    "@react-types/shared": "^3.23.0",
>>>>>>> c81c9463
    "@swc/helpers": "^0.5.0"
  },
  "peerDependencies": {
    "react": "^16.8.0 || ^17.0.0-rc.1 || ^18.0.0",
    "react-dom": "^16.8.0 || ^17.0.0-rc.1 || ^18.0.0"
  },
  "publishConfig": {
    "access": "public"
  }
}<|MERGE_RESOLUTION|>--- conflicted
+++ resolved
@@ -22,7 +22,6 @@
     "url": "https://github.com/adobe/react-spectrum"
   },
   "dependencies": {
-<<<<<<< HEAD
     "@react-aria/combobox": "workspace:^",
     "@react-aria/listbox": "workspace:^",
     "@react-aria/searchfield": "workspace:^",
@@ -31,16 +30,6 @@
     "@react-types/autocomplete": "workspace:^",
     "@react-types/button": "workspace:^",
     "@react-types/shared": "workspace:^",
-=======
-    "@react-aria/combobox": "^3.9.0",
-    "@react-aria/listbox": "^3.12.0",
-    "@react-aria/searchfield": "^3.7.4",
-    "@react-aria/utils": "^3.24.0",
-    "@react-stately/combobox": "^3.8.3",
-    "@react-types/autocomplete": "3.0.0-alpha.21",
-    "@react-types/button": "^3.9.3",
-    "@react-types/shared": "^3.23.0",
->>>>>>> c81c9463
     "@swc/helpers": "^0.5.0"
   },
   "peerDependencies": {
