{
  "name": "@react-aria/tooltip",
  "version": "3.7.4",
  "description": "Spectrum UI components in React",
  "license": "Apache-2.0",
  "main": "dist/main.js",
  "module": "dist/module.js",
  "exports": {
    "types": "./dist/types.d.ts",
    "import": "./dist/import.mjs",
    "require": "./dist/main.js"
  },
  "types": "dist/types.d.ts",
  "source": "src/index.ts",
  "files": [
    "dist",
    "src"
  ],
  "sideEffects": false,
  "repository": {
    "type": "git",
    "url": "https://github.com/adobe/react-spectrum"
  },
  "dependencies": {
<<<<<<< HEAD
    "@react-aria/focus": "workspace:^",
    "@react-aria/interactions": "workspace:^",
    "@react-aria/utils": "workspace:^",
    "@react-stately/tooltip": "workspace:^",
    "@react-types/shared": "workspace:^",
    "@react-types/tooltip": "workspace:^",
=======
    "@react-aria/focus": "^3.17.1",
    "@react-aria/interactions": "^3.21.3",
    "@react-aria/utils": "^3.24.1",
    "@react-stately/tooltip": "^3.4.9",
    "@react-types/shared": "^3.23.1",
    "@react-types/tooltip": "^3.4.9",
>>>>>>> 1cacbf1d
    "@swc/helpers": "^0.5.0"
  },
  "peerDependencies": {
    "react": "^16.8.0 || ^17.0.0-rc.1 || ^18.0.0"
  },
  "publishConfig": {
    "access": "public"
  }
}<|MERGE_RESOLUTION|>--- conflicted
+++ resolved
@@ -22,21 +22,12 @@
     "url": "https://github.com/adobe/react-spectrum"
   },
   "dependencies": {
-<<<<<<< HEAD
     "@react-aria/focus": "workspace:^",
     "@react-aria/interactions": "workspace:^",
     "@react-aria/utils": "workspace:^",
     "@react-stately/tooltip": "workspace:^",
     "@react-types/shared": "workspace:^",
     "@react-types/tooltip": "workspace:^",
-=======
-    "@react-aria/focus": "^3.17.1",
-    "@react-aria/interactions": "^3.21.3",
-    "@react-aria/utils": "^3.24.1",
-    "@react-stately/tooltip": "^3.4.9",
-    "@react-types/shared": "^3.23.1",
-    "@react-types/tooltip": "^3.4.9",
->>>>>>> 1cacbf1d
     "@swc/helpers": "^0.5.0"
   },
   "peerDependencies": {
