{
  "name": "@react-aria/tooltip",
  "version": "3.7.3",
  "description": "Spectrum UI components in React",
  "license": "Apache-2.0",
  "main": "dist/main.js",
  "module": "dist/module.js",
  "exports": {
    "types": "./dist/types.d.ts",
    "import": "./dist/import.mjs",
    "require": "./dist/main.js"
  },
  "types": "dist/types.d.ts",
  "source": "src/index.ts",
  "files": [
    "dist",
    "src"
  ],
  "sideEffects": false,
  "repository": {
    "type": "git",
    "url": "https://github.com/adobe/react-spectrum"
  },
  "dependencies": {
<<<<<<< HEAD
    "@react-aria/focus": "workspace:^",
    "@react-aria/interactions": "workspace:^",
    "@react-aria/utils": "workspace:^",
    "@react-stately/tooltip": "workspace:^",
    "@react-types/shared": "workspace:^",
    "@react-types/tooltip": "workspace:^",
=======
    "@react-aria/focus": "^3.17.0",
    "@react-aria/interactions": "^3.21.2",
    "@react-aria/utils": "^3.24.0",
    "@react-stately/tooltip": "^3.4.8",
    "@react-types/shared": "^3.23.0",
    "@react-types/tooltip": "^3.4.8",
>>>>>>> c81c9463
    "@swc/helpers": "^0.5.0"
  },
  "peerDependencies": {
    "react": "^16.8.0 || ^17.0.0-rc.1 || ^18.0.0"
  },
  "publishConfig": {
    "access": "public"
  }
}<|MERGE_RESOLUTION|>--- conflicted
+++ resolved
@@ -22,21 +22,12 @@
     "url": "https://github.com/adobe/react-spectrum"
   },
   "dependencies": {
-<<<<<<< HEAD
     "@react-aria/focus": "workspace:^",
     "@react-aria/interactions": "workspace:^",
     "@react-aria/utils": "workspace:^",
     "@react-stately/tooltip": "workspace:^",
     "@react-types/shared": "workspace:^",
     "@react-types/tooltip": "workspace:^",
-=======
-    "@react-aria/focus": "^3.17.0",
-    "@react-aria/interactions": "^3.21.2",
-    "@react-aria/utils": "^3.24.0",
-    "@react-stately/tooltip": "^3.4.8",
-    "@react-types/shared": "^3.23.0",
-    "@react-types/tooltip": "^3.4.8",
->>>>>>> c81c9463
     "@swc/helpers": "^0.5.0"
   },
   "peerDependencies": {
