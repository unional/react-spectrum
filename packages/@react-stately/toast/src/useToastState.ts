/*
 * Copyright 2020 Adobe. All rights reserved.
 * This file is licensed to you under the Apache License, Version 2.0 (the "License");
 * you may not use this file except in compliance with the License. You may obtain a copy
 * of the License at http://www.apache.org/licenses/LICENSE-2.0
 *
 * Unless required by applicable law or agreed to in writing, software distributed under
 * the License is distributed on an "AS IS" BASIS, WITHOUT WARRANTIES OR REPRESENTATIONS
 * OF ANY KIND, either express or implied. See the License for the specific language
 * governing permissions and limitations under the License.
 */

import {useCallback, useMemo} from 'react';
// Shim to support React 17 and below.
import {useSyncExternalStore} from 'use-sync-external-store/shim/index.js';

export interface ToastStateProps {
  /** The maximum number of toasts to display at a time. */
  maxVisibleToasts?: number,
  /**
   * Whether toasts have an exit animation. If true, toasts are not
   * removed immediately but transition into an "exiting" state instead.
   * Once the animation is complete, call the `remove` function.
   */
  hasExitAnimation?: boolean
}

export interface ToastOptions {
  /** Handler that is called when the toast is closed, either by the user or after a timeout. */
  onClose?: () => void,
  /** A timeout to automatically close the toast after, in milliseconds. */
  timeout?: number,
  /** The priority of the toast relative to other toasts. Larger numbers indicate higher priority. */
  priority?: number
}

export interface QueuedToast<T> extends ToastOptions {
  /** The content of the toast. */
  content: T,
  /** A unique key for the toast. */
  key: string,
  /** A timer for the toast, if a timeout was set. */
  timer?: Timer,
  /** The current animation state for the toast. */
  animation?: 'entering' | 'queued' | 'exiting'
}

export interface ToastState<T> {
  /** Adds a new toast to the queue. */
  add(content: T, options?: ToastOptions): string,
  /**
   * Closes a toast. If `hasExitAnimation` is true, the toast
   * transitions to an "exiting" state instead of being removed immediately.
   */
  close(key: string): void,
  /** Removes a toast from the visible toasts after an exiting animation. */
  remove(key: string): void,
  /** Pauses the timers for all visible toasts. */
  pauseAll(): void,
  /** Resumes the timers for all visible toasts. */
  resumeAll(): void,
  /** The visible toasts. */
  visibleToasts: QueuedToast<T>[]
}

/**
 * Provides state management for a toast queue. Toasts display brief, temporary notifications
 * of actions, errors, or other events in an application.
 */
export function useToastState<T>(props: ToastStateProps = {}): ToastState<T> {
  let {maxVisibleToasts = 1, hasExitAnimation = false} = props;
  let queue = useMemo(() => new ToastQueue<T>({maxVisibleToasts, hasExitAnimation}), [maxVisibleToasts, hasExitAnimation]);
  return useToastQueue(queue);
}

/**
 * Subscribes to a provided toast queue and provides methods to update it.
 */
export function useToastQueue<T>(queue: ToastQueue<T>): ToastState<T> {
  let subscribe = useCallback(fn => queue.subscribe(fn), [queue]);
  let getSnapshot = useCallback(() => queue.visibleToasts, [queue]);
  let visibleToasts = useSyncExternalStore(subscribe, getSnapshot, getSnapshot);

  return {
    visibleToasts,
    add: (content, options) => queue.add(content, options),
    close: key => queue.close(key),
    remove: key => queue.remove(key),
    pauseAll: () => queue.pauseAll(),
    resumeAll: () => queue.resumeAll()
  };
}

/**
 * A ToastQueue is a priority queue of toasts.
 */
export class ToastQueue<T> {
  private queue: QueuedToast<T>[] = [];
  private subscriptions: Set<() => void> = new Set();
  private maxVisibleToasts: number;
  private hasExitAnimation: boolean;
  /** The currently visible toasts. */
  visibleToasts: QueuedToast<T>[] = [];

  constructor(options?: ToastStateProps) {
    this.maxVisibleToasts = options?.maxVisibleToasts ?? 1;
    this.hasExitAnimation = options?.hasExitAnimation ?? false;
  }

  /** Subscribes to updates to the visible toasts. */
  subscribe(fn: () => void) {
    this.subscriptions.add(fn);
    return () => this.subscriptions.delete(fn);
  }

  /** Adds a new toast to the queue. */
  add(content: T, options: ToastOptions = {}) {
    let toastKey = Math.random().toString(36);
    let toast: QueuedToast<T> = {
      ...options,
      content,
      key: toastKey,
      timer: options.timeout ? new Timer(() => this.close(toastKey), options.timeout) : null
    };

    let low = 0;
    let high = this.queue.length;
    while (low < high) {
      let mid = Math.floor((low + high) / 2);
      if ((toast.priority || 0) > (this.queue[mid].priority || 0)) {
        high = mid;
      } else {
        low = mid + 1;
      }
    }

    this.queue.splice(low, 0, toast);

    toast.animation = low < this.maxVisibleToasts ? 'entering' : 'queued';
    let i = this.maxVisibleToasts;
    while (i < this.queue.length) {
      this.queue[i++].animation = 'queued';
    }

    this.updateVisibleToasts({action: 'add', key: toastKey});
    return toastKey;
  }

  /**
   * Closes a toast. If `hasExitAnimation` is true, the toast
   * transitions to an "exiting" state instead of being removed immediately.
   */
  close(key: string) {
    let index = this.queue.findIndex(t => t.key === key);
    if (index >= 0) {
      this.queue[index].onClose?.();
      this.queue.splice(index, 1);
    }

    this.updateVisibleToasts({action: 'close', key});
  }

  /** Removes a toast from the visible toasts after an exiting animation. */
  remove(key: string) {
<<<<<<< HEAD
    this.updateVisibleToasts({action: 'remove', key});
=======
    this.visibleToasts = this.visibleToasts.filter(t => t.key !== key);
    this.updateVisibleToasts();
>>>>>>> 3f6ed626
  }

  private updateVisibleToasts(options: {action: 'add' | 'close' | 'remove', key?: string}) {
    let {action, key} = options;
    let toasts = this.queue.slice(0, this.maxVisibleToasts);

    if (action === 'add' && this.hasExitAnimation) {
      let prevToasts: QueuedToast<T>[] = this.visibleToasts
        .filter(t => !toasts.some(t2 => t.key === t2.key))
        .map(t => ({...t, animation: 'exiting'}));
      this.visibleToasts = prevToasts.concat(toasts).sort((a, b) => b.priority - a.priority);
    } else if (action === 'close' && this.hasExitAnimation) {
      // Cause a rerender to happen for exit animation
      this.visibleToasts = this.visibleToasts.map(t => {
        if (t.key !== key) {
          return t;
        } else {
          return {...t, animation: 'exiting'};
        }
      });
    } else {
      this.visibleToasts = toasts;
    }

    for (let fn of this.subscriptions) {
      fn();
    }
  }

  /** Pauses the timers for all visible toasts. */
  pauseAll() {
    for (let toast of this.visibleToasts) {
      if (toast.timer) {
        toast.timer.pause();
      }
    }
  }

  /** Resumes the timers for all visible toasts. */
  resumeAll() {
    for (let toast of this.visibleToasts) {
      if (toast.timer) {
        toast.timer.resume();
      }
    }
  }
}

class Timer {
  private timerId;
  private startTime: number;
  private remaining: number;
  private callback: () => void;

  constructor(callback: () => void, delay: number) {
    this.remaining = delay;
    this.callback = callback;
  }

  reset(delay: number) {
    this.remaining = delay;
    this.resume();
  }

  pause() {
    if (this.timerId == null) {
      return;
    }

    clearTimeout(this.timerId);
    this.timerId = null;
    this.remaining -= Date.now() - this.startTime;
  }

  resume() {
    if (this.remaining <= 0) {
      return;
    }

    this.startTime = Date.now();
    this.timerId = setTimeout(() => {
      this.timerId = null;
      this.remaining = 0;
      this.callback();
    }, this.remaining);
  }
}<|MERGE_RESOLUTION|>--- conflicted
+++ resolved
@@ -142,7 +142,7 @@
       this.queue[i++].animation = 'queued';
     }
 
-    this.updateVisibleToasts({action: 'add', key: toastKey});
+    this.updateVisibleToasts({action: 'add'});
     return toastKey;
   }
 
@@ -162,12 +162,7 @@
 
   /** Removes a toast from the visible toasts after an exiting animation. */
   remove(key: string) {
-<<<<<<< HEAD
     this.updateVisibleToasts({action: 'remove', key});
-=======
-    this.visibleToasts = this.visibleToasts.filter(t => t.key !== key);
-    this.updateVisibleToasts();
->>>>>>> 3f6ed626
   }
 
   private updateVisibleToasts(options: {action: 'add' | 'close' | 'remove', key?: string}) {
