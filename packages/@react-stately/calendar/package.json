{
  "name": "@react-stately/calendar",
  "version": "3.5.0",
  "description": "Spectrum UI components in React",
  "license": "Apache-2.0",
  "main": "dist/main.js",
  "module": "dist/module.js",
  "exports": {
    "types": "./dist/types.d.ts",
    "import": "./dist/import.mjs",
    "require": "./dist/main.js"
  },
  "types": "dist/types.d.ts",
  "source": "src/index.ts",
  "files": [
    "dist",
    "src"
  ],
  "sideEffects": false,
  "repository": {
    "type": "git",
    "url": "https://github.com/adobe/react-spectrum"
  },
  "dependencies": {
<<<<<<< HEAD
    "@internationalized/date": "workspace:^",
    "@react-stately/utils": "workspace:^",
    "@react-types/calendar": "workspace:^",
    "@react-types/shared": "workspace:^",
=======
    "@internationalized/date": "^3.5.3",
    "@react-stately/utils": "^3.10.0",
    "@react-types/calendar": "^3.4.5",
    "@react-types/shared": "^3.23.0",
>>>>>>> c81c9463
    "@swc/helpers": "^0.5.0"
  },
  "peerDependencies": {
    "react": "^16.8.0 || ^17.0.0-rc.1 || ^18.0.0"
  },
  "publishConfig": {
    "access": "public"
  }
}<|MERGE_RESOLUTION|>--- conflicted
+++ resolved
@@ -22,17 +22,10 @@
     "url": "https://github.com/adobe/react-spectrum"
   },
   "dependencies": {
-<<<<<<< HEAD
     "@internationalized/date": "workspace:^",
     "@react-stately/utils": "workspace:^",
     "@react-types/calendar": "workspace:^",
     "@react-types/shared": "workspace:^",
-=======
-    "@internationalized/date": "^3.5.3",
-    "@react-stately/utils": "^3.10.0",
-    "@react-types/calendar": "^3.4.5",
-    "@react-types/shared": "^3.23.0",
->>>>>>> c81c9463
     "@swc/helpers": "^0.5.0"
   },
   "peerDependencies": {
