{
  "name": "@react-stately/calendar",
  "version": "3.5.1",
  "description": "Spectrum UI components in React",
  "license": "Apache-2.0",
  "main": "dist/main.js",
  "module": "dist/module.js",
  "exports": {
    "types": "./dist/types.d.ts",
    "import": "./dist/import.mjs",
    "require": "./dist/main.js"
  },
  "types": "dist/types.d.ts",
  "source": "src/index.ts",
  "files": [
    "dist",
    "src"
  ],
  "sideEffects": false,
  "repository": {
    "type": "git",
    "url": "https://github.com/adobe/react-spectrum"
  },
  "dependencies": {
<<<<<<< HEAD
    "@internationalized/date": "workspace:^",
    "@react-stately/utils": "workspace:^",
    "@react-types/calendar": "workspace:^",
    "@react-types/shared": "workspace:^",
=======
    "@internationalized/date": "^3.5.4",
    "@react-stately/utils": "^3.10.1",
    "@react-types/calendar": "^3.4.6",
    "@react-types/shared": "^3.23.1",
>>>>>>> 1cacbf1d
    "@swc/helpers": "^0.5.0"
  },
  "peerDependencies": {
    "react": "^16.8.0 || ^17.0.0-rc.1 || ^18.0.0"
  },
  "publishConfig": {
    "access": "public"
  }
}<|MERGE_RESOLUTION|>--- conflicted
+++ resolved
@@ -22,17 +22,10 @@
     "url": "https://github.com/adobe/react-spectrum"
   },
   "dependencies": {
-<<<<<<< HEAD
     "@internationalized/date": "workspace:^",
     "@react-stately/utils": "workspace:^",
     "@react-types/calendar": "workspace:^",
     "@react-types/shared": "workspace:^",
-=======
-    "@internationalized/date": "^3.5.4",
-    "@react-stately/utils": "^3.10.1",
-    "@react-types/calendar": "^3.4.6",
-    "@react-types/shared": "^3.23.1",
->>>>>>> 1cacbf1d
     "@swc/helpers": "^0.5.0"
   },
   "peerDependencies": {
