/*
 * Copyright 2020 Adobe. All rights reserved.
 * This file is licensed to you under the Apache License, Version 2.0 (the "License");
 * you may not use this file except in compliance with the License. You may obtain a copy
 * of the License at http://www.apache.org/licenses/LICENSE-2.0
 *
 * Unless required by applicable law or agreed to in writing, software distributed under
 * the License is distributed on an "AS IS" BASIS, WITHOUT WARRANTIES OR REPRESENTATIONS
 * OF ANY KIND, either express or implied. See the License for the specific language
 * governing permissions and limitations under the License.
 */

import {Collection, CollectionStateBase, FocusStrategy, Node} from '@react-types/shared';
import {ComboBoxProps, MenuTriggerAction} from '@react-types/combobox';
import {getChildNodes} from '@react-stately/collections';
import {ListCollection, useSingleSelectListState} from '@react-stately/list';
import {SelectState} from '@react-stately/select';
import {useCallback, useEffect, useMemo, useRef, useState} from 'react';
import {useControlledState} from '@react-stately/utils';
import {useMenuTriggerState} from '@react-stately/menu';

export interface ComboBoxState<T> extends SelectState<T> {
  /** The current value of the combo box input. */
  inputValue: string,
  /** Sets the value of the combo box input. */
  setInputValue(value: string): void,
  /** Selects the currently focused item and updates the input value. */
  commit(): void,
  /** Opens the menu. */
  open(focusStrategy?: FocusStrategy | null, trigger?: MenuTriggerAction): void,
  /** Toggles the menu. */
  toggle(focusStrategy?: FocusStrategy | null, trigger?: MenuTriggerAction): void,
  /** Resets the input value to the previously selected item's text if any and closes the menu.  */
  revert(): void
}

type FilterFn = (textValue: string, inputValue: string) => boolean;

export interface ComboBoxStateOptions<T> extends Omit<ComboBoxProps<T>, 'children'>, CollectionStateBase<T> {
  /** The filter function used to determine if a option should be included in the combo box list. */
  defaultFilter?: FilterFn,
  /** Whether the combo box allows the menu to be open when the collection is empty. */
  allowsEmptyCollection?: boolean,
  /** Whether the combo box menu should close on blur. */
  shouldCloseOnBlur?: boolean
}

/**
 * Provides state management for a combo box component. Handles building a collection
 * of items from props and manages the option selection state of the combo box. In addition, it tracks the input value,
 * focus state, and other properties of the combo box.
 */
export function useComboBoxState<T extends object>(props: ComboBoxStateOptions<T>): ComboBoxState<T> {
  let {
    defaultFilter,
    menuTrigger = 'input',
    allowsEmptyCollection = false,
    allowsCustomValue,
    shouldCloseOnBlur = true
  } = props;

  let [showAllItems, setShowAllItems] = useState(false);
  let [isFocused, setFocusedState] = useState(false);
  let [inputValue, setInputValue] = useControlledState(
    props.inputValue,
    props.defaultInputValue ?? '',
    props.onInputChange
  );

  let onSelectionChange = (key) => {
    if (props.onSelectionChange) {
      props.onSelectionChange(key);
    }

    // If key is the same, reset the inputValue and close the menu
    // (scenario: user clicks on already selected option)
    if (key === selectedKey) {
      resetInputValue();
      closeMenu();
    }
  };

  let {collection, selectionManager, selectedKey, setSelectedKey, selectedItem, disabledKeys} = useSingleSelectListState({
    ...props,
    onSelectionChange,
    items: props.items ?? props.defaultItems
  });

  // Preserve original collection so we can show all items on demand
  let originalCollection = collection;
  let filteredCollection = useMemo(() => (
    // No default filter if items are controlled.
    props.items != null || !defaultFilter
      ? collection
      : filterCollection(collection, inputValue, defaultFilter)
  ), [collection, inputValue, defaultFilter, props.items]);
  let [lastCollection, setLastCollection] = useState(filteredCollection);

  // Track what action is attempting to open the menu
  let menuOpenTrigger = useRef('focus' as MenuTriggerAction);
  let onOpenChange = (open: boolean) => {
    if (props.onOpenChange) {
      props.onOpenChange(open, open ? menuOpenTrigger.current : undefined);
    }

    selectionManager.setFocused(open);
    if (!open) {
      selectionManager.setFocusedKey(null);
    }
  };

  let triggerState = useMenuTriggerState({...props, onOpenChange, isOpen: undefined, defaultOpen: undefined});
  let open = (focusStrategy?: FocusStrategy, trigger?: MenuTriggerAction) => {
    let displayAllItems = (trigger === 'manual' || (trigger === 'focus' && menuTrigger === 'focus'));
    // Prevent open operations from triggering if there is nothing to display
    // Also prevent open operations from triggering if items are uncontrolled but defaultItems is empty, even if displayAllItems is true.
    // This is to prevent comboboxes with empty defaultItems from opening but allow controlled items comboboxes to open even if the inital list is empty (assumption is user will provide swap the empty list with a base list via onOpenChange returning `menuTrigger` manual)
    if (allowsEmptyCollection || filteredCollection.size > 0 || (displayAllItems && originalCollection.size > 0) || props.items) {
      if (displayAllItems && !triggerState.isOpen && props.items === undefined) {
        // Show all items if menu is manually opened. Only care about this if items are undefined
        setShowAllItems(true);
      }

      menuOpenTrigger.current = trigger;
      triggerState.open(focusStrategy);
    }
  };

  let toggle = (focusStrategy?: FocusStrategy, trigger?: MenuTriggerAction) => {
    let displayAllItems = (trigger === 'manual' || (trigger === 'focus' && menuTrigger === 'focus'));
    // If the menu is closed and there is nothing to display, early return so toggle isn't called to prevent extraneous onOpenChange
    if (!(allowsEmptyCollection || filteredCollection.size > 0 || (displayAllItems && originalCollection.size > 0) || props.items) && !triggerState.isOpen) {
      return;
    }

    if (displayAllItems && !triggerState.isOpen && props.items === undefined) {
      // Show all items if menu is toggled open. Only care about this if items are undefined
      setShowAllItems(true);
    }

    // Only update the menuOpenTrigger if menu is currently closed
    if (!triggerState.isOpen) {
      menuOpenTrigger.current = trigger;
    }

    toggleMenu(focusStrategy);
  };

  // If menu is going to close, save the current collection so we can freeze the displayed collection when the
  // user clicks outside the popover to close the menu. Prevents the menu contents from updating as the menu closes.
  let toggleMenu = useCallback((focusStrategy) => {
    if (triggerState.isOpen) {
      setLastCollection(filteredCollection);
    }

    triggerState.toggle(focusStrategy);
  }, [triggerState, filteredCollection]);

  let closeMenu = useCallback(() => {
    if (triggerState.isOpen) {
      setLastCollection(filteredCollection);
      triggerState.close();
    }
  }, [triggerState, filteredCollection]);

  let lastValue = useRef(inputValue);
  let resetInputValue = () => {
    let itemText = collection.getItem(selectedKey)?.textValue ?? '';
    lastValue.current = itemText;
    setInputValue(itemText);
  };

  let isInitialRender = useRef(true);
  let lastSelectedKey = useRef(props.selectedKey ?? props.defaultSelectedKey ?? null);
  let lastSelectedKeyText = useRef(collection.getItem(selectedKey)?.textValue ?? '');
  // intentional omit dependency array, want this to happen on every render
  // eslint-disable-next-line react-hooks/exhaustive-deps
  useEffect(() => {
    // Open and close menu automatically when the input value changes if the input is focused,
    // and there are items in the collection or allowEmptyCollection is true.
    if (
      isFocused &&
      (filteredCollection.size > 0 || allowsEmptyCollection) &&
      !triggerState.isOpen &&
      inputValue !== lastValue.current &&
      menuTrigger !== 'manual'
    ) {
      open(null, 'input');
    }

    // Close the menu if the collection is empty. Don't close menu if filtered collection size is 0
    // but we are currently showing all items via button press
    if (
      !showAllItems &&
      !allowsEmptyCollection &&
      triggerState.isOpen &&
      filteredCollection.size === 0
    ) {
      closeMenu();
    }

    // Close when an item is selected.
    if (
      selectedKey != null &&
      selectedKey !== lastSelectedKey.current
    ) {
      closeMenu();
    }

    // Clear focused key when input value changes and display filtered collection again.
    if (inputValue !== lastValue.current) {
      selectionManager.setFocusedKey(null);
      setShowAllItems(false);

      // Set selectedKey to null when the user clears the input.
      // If controlled, this is the application developer's responsibility.
      if (inputValue === '' && (props.inputValue === undefined || props.selectedKey === undefined)) {
        setSelectedKey(null);
      }
    }

    // If it is the intial render and inputValue isn't controlled nor has an intial value, set input to match current selected key if any
    if (isInitialRender.current && (props.inputValue === undefined && props.defaultInputValue === undefined)) {
      resetInputValue();
    }

    // If the selectedKey changed, update the input value.
    // Do nothing if both inputValue and selectedKey are controlled.
    // In this case, it's the user's responsibility to update inputValue in onSelectionChange.
    if (
      selectedKey !== lastSelectedKey.current &&
      (props.inputValue === undefined || props.selectedKey === undefined)
    ) {
      resetInputValue();
    } else {
      lastValue.current = inputValue;
    }

    // Update the inputValue if the selected item's text changes from its last tracked value.
    // This is to handle cases where a selectedKey is specified but the items aren't available (async loading) or the selected item's text value updates.
    // Only reset if the user isn't currently within the field so we don't erroneously modify user input.
    // If inputValue is controlled, it is the user's responsibility to update the inputValue when items change.
    let selectedItemText = collection.getItem(selectedKey)?.textValue ?? '';
    if (!isFocused && selectedKey != null && props.inputValue === undefined && selectedKey === lastSelectedKey.current) {
      if (lastSelectedKeyText.current !== selectedItemText) {
        lastValue.current = selectedItemText;
        setInputValue(selectedItemText);
      }
    }

    isInitialRender.current = false;
    lastSelectedKey.current = selectedKey;
    lastSelectedKeyText.current = selectedItemText;
  });

  // Revert input value and close menu
  let revert = () => {
    if (allowsCustomValue && selectedKey == null) {
      commitCustomValue();
    } else {
      commitSelection();
    }
  };

  let commitCustomValue = () => {
    lastSelectedKey.current = null;
    setSelectedKey(null);
    closeMenu();
  };

  let commitSelection = () => {
    // If multiple things are controlled, call onSelectionChange
    if (props.selectedKey !== undefined && props.inputValue !== undefined) {
      props.onSelectionChange(selectedKey);

      // Stop menu from reopening from useEffect
      let itemText = collection.getItem(selectedKey)?.textValue ?? '';
      lastValue.current = itemText;
      closeMenu();
    } else {
      // If only a single aspect of combobox is controlled, reset input value and close menu for the user
      resetInputValue();
      closeMenu();
    }
  };

  const commitValue = () => {
    if (allowsCustomValue) {
      const itemText = collection.getItem(selectedKey)?.textValue ?? '';
      (inputValue === itemText) ? commitSelection() : commitCustomValue();
    } else {
      // Reset inputValue and close menu
      commitSelection();
    }
  };

  let commit = () => {
    if (triggerState.isOpen && selectionManager.focusedKey != null) {
      // Reset inputValue and close menu here if the selected key is already the focused key. Otherwise
      // fire onSelectionChange to allow the application to control the closing.
      if (selectedKey === selectionManager.focusedKey) {
        commitSelection();
      } else {
        setSelectedKey(selectionManager.focusedKey);
      }
    } else {
      commitValue();
    }
  };

  let close = () => {
    let itemText = collection.getItem(selectedKey)?.textValue ?? '';
    if (allowsCustomValue && inputValue !== itemText) {
      commitCustomValue();
    } else {
      commitSelection();
    }
    closeMenu();
  };

  let setFocused = (isFocused: boolean) => {
    if (isFocused) {
      if (menuTrigger === 'focus') {
        open(null, 'focus');
      }
    } else if (shouldCloseOnBlur) {
<<<<<<< HEAD
      commitValue();
=======
      close();
>>>>>>> fc00f831
    }

    setFocusedState(isFocused);
  };

  let displayedCollection = useMemo(() => {
    if (triggerState.isOpen) {
      if (showAllItems) {
        return originalCollection;
      } else {
        return filteredCollection;
      }
    } else {
      return lastCollection;
    }
  }, [triggerState.isOpen, originalCollection, filteredCollection, showAllItems, lastCollection]);

  return {
    ...triggerState,
    toggle,
    open,
    close,
    selectionManager,
    selectedKey,
    setSelectedKey,
    disabledKeys,
    isFocused,
    setFocused,
    selectedItem,
    collection: displayedCollection,
    inputValue,
    setInputValue,
    commit,
    revert
  };
}

function filterCollection<T extends object>(collection: Collection<Node<T>>, inputValue: string, filter: FilterFn): Collection<Node<T>> {
  return new ListCollection(filterNodes(collection, collection, inputValue, filter));
}

function filterNodes<T>(collection: Collection<Node<T>>, nodes: Iterable<Node<T>>, inputValue: string, filter: FilterFn): Iterable<Node<T>> {
  let filteredNode = [];
  for (let node of nodes) {
    if (node.type === 'section' && node.hasChildNodes) {
      let filtered = filterNodes(collection, getChildNodes(node, collection), inputValue, filter);
      if ([...filtered].some(node => node.type === 'item')) {
        filteredNode.push({...node, childNodes: filtered});
      }
    } else if (node.type === 'item' && filter(node.textValue, inputValue)) {
      filteredNode.push({...node});
    } else if (node.type !== 'item') {
      filteredNode.push({...node});
    }
  }
  return filteredNode;
}<|MERGE_RESOLUTION|>--- conflicted
+++ resolved
@@ -292,6 +292,7 @@
       // Reset inputValue and close menu
       commitSelection();
     }
+    closeMenu();
   };
 
   let commit = () => {
@@ -308,27 +309,13 @@
     }
   };
 
-  let close = () => {
-    let itemText = collection.getItem(selectedKey)?.textValue ?? '';
-    if (allowsCustomValue && inputValue !== itemText) {
-      commitCustomValue();
-    } else {
-      commitSelection();
-    }
-    closeMenu();
-  };
-
   let setFocused = (isFocused: boolean) => {
     if (isFocused) {
       if (menuTrigger === 'focus') {
         open(null, 'focus');
       }
     } else if (shouldCloseOnBlur) {
-<<<<<<< HEAD
       commitValue();
-=======
-      close();
->>>>>>> fc00f831
     }
 
     setFocusedState(isFocused);
@@ -350,7 +337,7 @@
     ...triggerState,
     toggle,
     open,
-    close,
+    close: commit,
     selectionManager,
     selectedKey,
     setSelectedKey,
