{
  "name": "@react-stately/tabs",
  "version": "3.2.4",
  "description": "Spectrum UI components in React",
  "license": "Apache-2.0",
  "main": "dist/main.js",
  "module": "dist/module.js",
  "exports": {
    "types": "./dist/types.d.ts",
    "import": "./dist/import.mjs",
    "require": "./dist/main.js"
  },
  "types": "dist/types.d.ts",
  "source": "src/index.ts",
  "files": [
    "dist",
    "src"
  ],
  "sideEffects": false,
  "repository": {
    "type": "git",
    "url": "https://github.com/adobe/react-spectrum"
  },
  "dependencies": {
<<<<<<< HEAD
    "@babel/runtime": "^7.6.2",
    "@react-stately/list": "^3.5.4",
    "@react-stately/utils": "^3.5.1",
    "@react-types/shared": "^3.15.0",
    "@react-types/tabs": "^3.1.4"
=======
    "@react-stately/list": "^3.6.1",
    "@react-stately/utils": "^3.5.2",
    "@react-types/tabs": "^3.1.5",
    "@swc/helpers": "^0.4.14"
>>>>>>> 0f953cac
  },
  "peerDependencies": {
    "react": "^16.8.0 || ^17.0.0-rc.1 || ^18.0.0"
  },
  "publishConfig": {
    "access": "public"
  }
}<|MERGE_RESOLUTION|>--- conflicted
+++ resolved
@@ -22,18 +22,11 @@
     "url": "https://github.com/adobe/react-spectrum"
   },
   "dependencies": {
-<<<<<<< HEAD
-    "@babel/runtime": "^7.6.2",
-    "@react-stately/list": "^3.5.4",
-    "@react-stately/utils": "^3.5.1",
-    "@react-types/shared": "^3.15.0",
-    "@react-types/tabs": "^3.1.4"
-=======
     "@react-stately/list": "^3.6.1",
     "@react-stately/utils": "^3.5.2",
-    "@react-types/tabs": "^3.1.5",
+    "@react-types/shared": "^3.15.0",
+    "@react-types/tabs": "^3.1.4",
     "@swc/helpers": "^0.4.14"
->>>>>>> 0f953cac
   },
   "peerDependencies": {
     "react": "^16.8.0 || ^17.0.0-rc.1 || ^18.0.0"
