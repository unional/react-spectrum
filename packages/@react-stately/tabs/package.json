{
  "name": "@react-stately/tabs",
  "version": "3.3.0",
  "description": "Spectrum UI components in React",
  "license": "Apache-2.0",
  "main": "dist/main.js",
  "module": "dist/module.js",
  "exports": {
    "types": "./dist/types.d.ts",
    "import": "./dist/import.mjs",
    "require": "./dist/main.js"
  },
  "types": "dist/types.d.ts",
  "source": "src/index.ts",
  "files": [
    "dist",
    "src"
  ],
  "sideEffects": false,
  "repository": {
    "type": "git",
    "url": "https://github.com/adobe/react-spectrum"
  },
  "dependencies": {
<<<<<<< HEAD
    "@react-stately/list": "^3.6.1",
    "@react-stately/utils": "^3.5.2",
    "@react-types/shared": "^3.15.0",
    "@react-types/tabs": "^3.1.4",
=======
    "@react-stately/list": "^3.7.0",
    "@react-stately/utils": "^3.6.0",
    "@react-types/tabs": "^3.2.0",
>>>>>>> b4626a2d
    "@swc/helpers": "^0.4.14"
  },
  "peerDependencies": {
    "react": "^16.8.0 || ^17.0.0-rc.1 || ^18.0.0"
  },
  "publishConfig": {
    "access": "public"
  }
}<|MERGE_RESOLUTION|>--- conflicted
+++ resolved
@@ -22,16 +22,10 @@
     "url": "https://github.com/adobe/react-spectrum"
   },
   "dependencies": {
-<<<<<<< HEAD
-    "@react-stately/list": "^3.6.1",
-    "@react-stately/utils": "^3.5.2",
-    "@react-types/shared": "^3.15.0",
-    "@react-types/tabs": "^3.1.4",
-=======
     "@react-stately/list": "^3.7.0",
     "@react-stately/utils": "^3.6.0",
+    "@react-types/shared": "^3.17.0",
     "@react-types/tabs": "^3.2.0",
->>>>>>> b4626a2d
     "@swc/helpers": "^0.4.14"
   },
   "peerDependencies": {
