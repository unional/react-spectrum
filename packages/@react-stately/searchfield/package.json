{
  "name": "@react-stately/searchfield",
  "version": "3.5.3",
  "description": "Spectrum UI components in React",
  "license": "Apache-2.0",
  "main": "dist/main.js",
  "module": "dist/module.js",
  "exports": {
    "types": "./dist/types.d.ts",
    "import": "./dist/import.mjs",
    "require": "./dist/main.js"
  },
  "types": "dist/types.d.ts",
  "source": "src/index.ts",
  "files": [
    "dist",
    "src"
  ],
  "sideEffects": false,
  "repository": {
    "type": "git",
    "url": "https://github.com/adobe/react-spectrum"
  },
  "dependencies": {
<<<<<<< HEAD
    "@react-stately/utils": "workspace:^",
    "@react-types/searchfield": "workspace:^",
=======
    "@react-stately/utils": "^3.10.1",
    "@react-types/searchfield": "^3.5.5",
>>>>>>> 1cacbf1d
    "@swc/helpers": "^0.5.0"
  },
  "peerDependencies": {
    "react": "^16.8.0 || ^17.0.0-rc.1 || ^18.0.0"
  },
  "publishConfig": {
    "access": "public"
  }
}<|MERGE_RESOLUTION|>--- conflicted
+++ resolved
@@ -22,13 +22,8 @@
     "url": "https://github.com/adobe/react-spectrum"
   },
   "dependencies": {
-<<<<<<< HEAD
     "@react-stately/utils": "workspace:^",
     "@react-types/searchfield": "workspace:^",
-=======
-    "@react-stately/utils": "^3.10.1",
-    "@react-types/searchfield": "^3.5.5",
->>>>>>> 1cacbf1d
     "@swc/helpers": "^0.5.0"
   },
   "peerDependencies": {
