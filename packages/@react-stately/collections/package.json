{
  "name": "@react-stately/collections",
  "version": "3.6.0",
  "description": "Spectrum UI components in React",
  "license": "Apache-2.0",
  "main": "dist/main.js",
  "module": "dist/module.js",
  "exports": {
    "types": "./dist/types.d.ts",
    "import": "./dist/import.mjs",
    "require": "./dist/main.js"
  },
  "types": "dist/types.d.ts",
  "source": "src/index.ts",
  "files": [
    "dist",
    "src"
  ],
  "sideEffects": false,
  "repository": {
    "type": "git",
    "url": "https://github.com/adobe/react-spectrum"
  },
  "dependencies": {
<<<<<<< HEAD
    "@react-stately/table": "^3.7.0",
    "@react-types/shared": "^3.16.0",
=======
    "@react-types/shared": "^3.17.0",
>>>>>>> 05be974f
    "@swc/helpers": "^0.4.14"
  },
  "peerDependencies": {
    "react": "^16.8.0 || ^17.0.0-rc.1 || ^18.0.0"
  },
  "publishConfig": {
    "access": "public"
  }
}<|MERGE_RESOLUTION|>--- conflicted
+++ resolved
@@ -22,12 +22,7 @@
     "url": "https://github.com/adobe/react-spectrum"
   },
   "dependencies": {
-<<<<<<< HEAD
-    "@react-stately/table": "^3.7.0",
-    "@react-types/shared": "^3.16.0",
-=======
     "@react-types/shared": "^3.17.0",
->>>>>>> 05be974f
     "@swc/helpers": "^0.4.14"
   },
   "peerDependencies": {
