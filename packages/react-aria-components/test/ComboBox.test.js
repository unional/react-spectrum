--- conflicted
+++ resolved
@@ -14,10 +14,7 @@
 import {Button, ComboBox, ComboBoxContext, FieldError, Header, Input, Label, ListBox, ListBoxItem, Popover, Section, Text} from '../';
 import {pointerMap, render, within} from '@react-spectrum/test-utils';
 import React from 'react';
-<<<<<<< HEAD
 import {fireEvent, render, within} from '@react-spectrum/test-utils';
-=======
->>>>>>> dbd925aa
 import userEvent from '@testing-library/user-event';
 
 let TestComboBox = (props) => (
@@ -95,17 +92,6 @@
     expect(button).toHaveAttribute('data-pressed');
   });
 
-<<<<<<< HEAD
-   it('should close on scroll', async () => {
-    let {getByRole} = render(<TestComboBox />);
-
-    let button = getByRole('button');
-    userEvent.click(button);
-    let listbox = getByRole('listbox');
-    expect(listbox).toBeInTheDocument();
-    fireEvent.scroll(document.body);
-    expect(listbox).not.toBeInTheDocument();
-=======
   it('should support filtering sections', async () => {
     let {getByRole} = render(
       <ComboBox>
@@ -273,6 +259,16 @@
     await user.tab();
     expect(input).not.toHaveAttribute('aria-describedby');
     expect(combobox).not.toHaveAttribute('data-invalid');
->>>>>>> dbd925aa
-  });
+  });
+  
+  it('should close on scroll', async () => {
+    let {getByRole} = render(<TestComboBox />);
+
+    let button = getByRole('button');
+    userEvent.click(button);
+    let listbox = getByRole('listbox');
+    expect(listbox).toBeInTheDocument();
+    fireEvent.scroll(document.body);
+    expect(listbox).not.toBeInTheDocument();
+  })
 });