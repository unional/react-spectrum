/*
 * Copyright 2022 Adobe. All rights reserved.
 * This file is licensed to you under the Apache License, Version 2.0 (the "License");
 * you may not use this file except in compliance with the License. You may obtain a copy
 * of the License at http://www.apache.org/licenses/LICENSE-2.0
 *
 * Unless required by applicable law or agreed to in writing, software distributed under
 * the License is distributed on an "AS IS" BASIS, WITHOUT WARRANTIES OR REPRESENTATIONS
 * OF ANY KIND, either express or implied. See the License for the specific language
 * governing permissions and limitations under the License.
 */

import {act, fireEvent, pointerMap, render, within} from '@react-spectrum/test-utils';
import {Button, Dialog, DialogTrigger, FieldError, Label, Modal, Radio, RadioContext, RadioGroup, RadioGroupContext, Text} from '../';
import React from 'react';
import userEvent from '@testing-library/user-event';

let TestRadioGroup = ({groupProps, radioProps}) => (
  <RadioGroup {...groupProps}>
    <Label>Test</Label>
    <Radio {...radioProps} value="a">A</Radio>
    <Radio {...radioProps} value="b">B</Radio>
    <Radio {...radioProps} value="c">C</Radio>
  </RadioGroup>
);

let renderGroup = (groupProps, radioProps) => render(<TestRadioGroup {...{groupProps, radioProps}} />);

describe('RadioGroup', () => {
  let user;
  beforeAll(() => {
    user = userEvent.setup({delay: null, pointerMap});
  });

  it('should render a radio group with default classes', () => {
    let {getByRole, getAllByRole} = renderGroup();
    let group = getByRole('radiogroup');
    expect(group).toHaveAttribute('class', 'react-aria-RadioGroup');
    expect(group).toHaveAttribute('aria-labelledby');
    expect(document.getElementById(group.getAttribute('aria-labelledby'))).toHaveTextContent('Test');

    let radios = getAllByRole('radio');
    for (let radio of radios) {
      let label = radio.closest('label');
      expect(label).toHaveAttribute('class', 'react-aria-Radio');
    }
  });

  it('should render a radio group with custom classes', () => {
    let {getByRole, getAllByRole} = renderGroup({className: 'group'}, {className: 'radio'});
    let group = getByRole('radiogroup');
    expect(group).toHaveAttribute('class', 'group');
    let radios = getAllByRole('radio');
    for (let radio of radios) {
      let label = radio.closest('label');
      expect(label).toHaveAttribute('class', 'radio');
    }
  });

  it('should support DOM props', () => {
    let {getByRole, getAllByRole} = renderGroup({'data-foo': 'bar'}, {'data-test': 'test'});
    let group = getByRole('radiogroup');
    expect(group).toHaveAttribute('data-foo', 'bar');
    for (let radio of getAllByRole('radio')) {
      expect(radio.closest('label')).toHaveAttribute('data-test', 'test');
    }
  });

  it('should support render props', () => {
    let {getByRole} = render(
      <RadioGroup isRequired>
        {({isRequired}) => (
          <>
            <Label data-required={isRequired}>Test</Label>
            <Radio value="a">A</Radio>
            <Radio value="b">B</Radio>
            <Radio value="c">C</Radio>
          </>
        )}
      </RadioGroup>
    );
    let group = getByRole('radiogroup');
    let label = document.getElementById(group.getAttribute('aria-labelledby'));
    expect(label).toHaveAttribute('data-required', 'true');
  });

  it('should support Radio render props', async () => {
    let {getAllByRole} = render(
      <RadioGroup defaultValue="a">
        <Label>Test</Label>
        <Radio value="a">
          {({isSelected}) => isSelected ? 'A (selected)' : 'A'}
        </Radio>
        <Radio value="b">
          {({isSelected}) => isSelected ? 'B (selected)' : 'B'}
        </Radio>
      </RadioGroup>
    );
    let radios = getAllByRole('radio');
    expect(radios[0].closest('label')).toHaveTextContent('A (selected)');
    expect(radios[1].closest('label')).toHaveTextContent('B');
    await user.click(radios[1]);
    expect(radios[0].closest('label')).toHaveTextContent('A');
    expect(radios[1].closest('label')).toHaveTextContent('B (selected)');
  });

  it('should support slot', () => {
    let {getByRole, getAllByText} = render(
      <RadioGroupContext.Provider
        value={{slots: {test: {'aria-label': 'test'}}}}>
        <RadioContext.Provider value={{'data-test': 'test'}}>
          <TestRadioGroup groupProps={{slot: 'test'}} />
        </RadioContext.Provider>
      </RadioGroupContext.Provider>
    );

    let group = getByRole('radiogroup');
    expect(group).toHaveAttribute('slot', 'test');
    expect(group).toHaveAttribute('aria-label', 'test');

    // label elements were not being found with getAllByRole('label')
    let labels = getAllByText(/A|B|C/i);
    for (let label of labels) {
      expect(label).toHaveAttribute('data-test', 'test');
    }
  });

  it('should support hover', async () => {
    let hoverStartSpy = jest.fn();
    let hoverChangeSpy = jest.fn();
    let hoverEndSpy = jest.fn();
    let {getAllByRole} = renderGroup({}, {className: ({isHovered}) => isHovered ? 'hover' : '', onHoverStart: hoverStartSpy, onHoverChange: hoverChangeSpy, onHoverEnd: hoverEndSpy});
    let radio = getAllByRole('radio')[0].closest('label');

    expect(radio).not.toHaveAttribute('data-hovered');
    expect(radio).not.toHaveClass('hover');

    await user.hover(radio);
    expect(radio).toHaveAttribute('data-hovered', 'true');
    expect(radio).toHaveClass('hover');
    expect(hoverStartSpy).toHaveBeenCalledTimes(1);
    expect(hoverChangeSpy).toHaveBeenCalledTimes(1);

    await user.unhover(radio);
    expect(radio).not.toHaveAttribute('data-hovered');
    expect(radio).not.toHaveClass('hover');
    expect(hoverEndSpy).toHaveBeenCalledTimes(1);
    expect(hoverChangeSpy).toHaveBeenCalledTimes(2);
  });

  it('should support focus ring', async () => {
    let {getAllByRole} = renderGroup({}, {className: ({isFocusVisible}) => isFocusVisible ? 'focus' : ''});
    let radio = getAllByRole('radio')[0];
    let label = radio.closest('label');

    expect(label).not.toHaveAttribute('data-focus-visible');
    expect(label).not.toHaveClass('focus');

    await user.tab();
    expect(document.activeElement).toBe(radio);
    expect(label).toHaveAttribute('data-focus-visible', 'true');
    expect(label).toHaveClass('focus');

    await user.tab();
    expect(label).not.toHaveAttribute('data-focus-visible');
    expect(label).not.toHaveClass('focus');
  });

  it('should support press state', () => {
    let {getAllByRole} = renderGroup({}, {className: ({isPressed}) => isPressed ? 'pressed' : ''});
    let radio = getAllByRole('radio')[0].closest('label');

    expect(radio).not.toHaveAttribute('data-pressed');
    expect(radio).not.toHaveClass('pressed');

    fireEvent.mouseDown(radio);
    expect(radio).toHaveAttribute('data-pressed', 'true');
    expect(radio).toHaveClass('pressed');

    fireEvent.mouseUp(radio);
    expect(radio).not.toHaveAttribute('data-pressed');
    expect(radio).not.toHaveClass('pressed');
  });

  it('should support disabled state on radio', () => {
    let {getAllByRole} = renderGroup({}, {isDisabled: true, className: ({isDisabled}) => isDisabled ? 'disabled' : ''});
    let radio = getAllByRole('radio')[0];
    let label = radio.closest('label');

    expect(radio).toBeDisabled();
    expect(label).toHaveAttribute('data-disabled', 'true');
    expect(label).toHaveClass('disabled');
  });

  it('should support disabled state on group', () => {
    let className = ({isDisabled}) => isDisabled ? 'disabled' : '';
    let {getByRole, getAllByRole} = renderGroup({isDisabled: true, className}, {className});
    let group = getByRole('radiogroup');
    let radio = getAllByRole('radio')[0];
    let label = radio.closest('label');

    expect(group).toHaveAttribute('aria-disabled');
    expect(group).toHaveClass('disabled');

    expect(radio).toBeDisabled();
    expect(label).toHaveAttribute('data-disabled', 'true');
    expect(label).toHaveClass('disabled');
  });

  it('should support selected state', async () => {
    let onChange = jest.fn();
    let {getAllByRole} = renderGroup({onChange}, {className: ({isSelected}) => isSelected ? 'selected' : ''});
    let radios = getAllByRole('radio');
    let label = radios[0].closest('label');

    expect(radios[0]).not.toBeChecked();
    expect(label).not.toHaveAttribute('data-selected');
    expect(label).not.toHaveClass('selected');

    await user.click(radios[0]);
    expect(onChange).toHaveBeenLastCalledWith('a');
    expect(radios[0]).toBeChecked();
    expect(label).toHaveAttribute('data-selected', 'true');
    expect(label).toHaveClass('selected');

    await user.click(radios[1]);
    expect(onChange).toHaveBeenLastCalledWith('b');
    expect(radios[0]).not.toBeChecked();
    expect(label).not.toHaveAttribute('data-selected');
    expect(label).not.toHaveClass('selected');
  });

  it('should support read only state', () => {
    let className = ({isReadOnly}) => isReadOnly ? 'readonly' : '';
    let {getByRole, getAllByRole} = renderGroup({isReadOnly: true, className}, {className});
    let group = getByRole('radiogroup');
    let label = getAllByRole('radio')[0].closest('label');

    expect(group).toHaveAttribute('aria-readonly');
    expect(group).toHaveClass('readonly');

    expect(label).toHaveAttribute('data-readonly');
    expect(label).toHaveClass('readonly');
  });

  it('should support invalid state', () => {
    let className = ({isInvalid}) => isInvalid ? 'invalid' : null;
    let {getByRole, getAllByRole} = renderGroup({isInvalid: true, className}, {className});
    let group = getByRole('radiogroup');
    let radio = getAllByRole('radio')[0];
    let label = radio.closest('label');

    expect(group).toHaveAttribute('aria-invalid', 'true');
    expect(group).toHaveClass('invalid');

    expect(label).toHaveAttribute('data-invalid', 'true');
    expect(label).toHaveClass('invalid');
  });

  it('should support required state', () => {
    let className = ({isRequired}) => isRequired ? 'required' : '';
    let {getByRole, getAllByRole} = renderGroup({isRequired: true, className}, {className});
    let group = getByRole('radiogroup');
    let radio = getAllByRole('radio')[0];
    let label = radio.closest('label');

    expect(group).toHaveAttribute('aria-required', 'true');
    expect(group).toHaveClass('required');

    expect(label).toHaveAttribute('data-required', 'true');
    expect(label).toHaveClass('required');
  });

  it('should support orientation', () => {
    let {getByRole} = renderGroup({orientation: 'horizontal', className: ({orientation}) => orientation});
    let group = getByRole('radiogroup');

    expect(group).toHaveAttribute('aria-orientation', 'horizontal');
    expect(group).toHaveClass('horizontal');
  });

  it('supports help text', () => {
    let {getByRole, getAllByRole} = render(
      <RadioGroup isInvalid>
        <Label>Test</Label>
        <Radio value="a">A</Radio>
        <Text slot="description">Description</Text>
        <Text slot="errorMessage">Error</Text>
      </RadioGroup>
    );

    let group = getByRole('radiogroup');
    expect(group).toHaveAttribute('aria-describedby');
    expect(group.getAttribute('aria-describedby').split(' ').map(id => document.getElementById(id).textContent).join(' ')).toBe('Description Error');

    let radio = getAllByRole('radio')[0];
    expect(radio).toHaveAttribute('aria-describedby');
    expect(radio.getAttribute('aria-describedby').split(' ').map(id => document.getElementById(id).textContent).join(' ')).toBe('Error Description');
  });

  it('should not navigate within the group using Tab', async () => {
    let {getAllByRole} = renderGroup({}, {className: ({isFocusVisible}) => isFocusVisible ? 'focus' : ''});
    let radios = getAllByRole('radio');
    let labelA = radios[0].closest('label');
    let labelB = radios[1].closest('label');
    let labelC = radios[2].closest('label');

    const expectNotFocused = (...labels) => {
      labels.forEach((label) => {
        expect(label).not.toHaveAttribute('data-focus-visible');
        expect(label).not.toHaveClass('focus');
      });
    };

    expectNotFocused(labelA, labelB, labelC);

    await user.tab();
    expect(document.activeElement).toBe(radios[0]);
    expect(labelA).toHaveAttribute('data-focus-visible', 'true');
    expect(labelA).toHaveClass('focus');
    expectNotFocused(labelB, labelC);

    await user.tab();
    expectNotFocused(labelA, labelB, labelC);

    await user.tab({shift: true});
    expect(document.activeElement).toBe(radios[2]);
    expect(labelC).toHaveAttribute('data-focus-visible', 'true');
    expect(labelC).toHaveClass('focus');
    expectNotFocused(labelA, labelB);
  });

  it('should not navigate within the group using Tab in Dialog', async () => {
    let {getByRole} = render(
      <DialogTrigger>
        <Button>Trigger</Button>
        <Modal data-test="modal">
          <Dialog role="alertdialog" data-test="dialog">
            {({close}) => (
              <>
                <TestRadioGroup radioProps={{className: ({isFocusVisible}) => isFocusVisible ? 'focus' : ''}} />
                <Button onPress={close}>Close</Button>
              </>
            )}
          </Dialog>
        </Modal>
      </DialogTrigger>
    );

    let trigger = getByRole('button');
    await user.click(trigger);

    let dialog = getByRole('alertdialog');

    let radios = within(dialog).getAllByRole('radio');
    let labelA = radios[0].closest('label');
    let labelB = radios[1].closest('label');
    let labelC = radios[2].closest('label');

    const expectNotFocused = (...labels) => {
      labels.forEach((label) => {
        expect(label).not.toHaveAttribute('data-focus-visible');
        expect(label).not.toHaveClass('focus');
      });
    };

    expectNotFocused(labelA, labelB, labelC);

    await user.tab();
    expect(document.activeElement).toBe(radios[0]);
    expect(labelA).toHaveAttribute('data-focus-visible', 'true');
    expect(labelA).toHaveClass('focus');
    expectNotFocused(labelB, labelC);

    await user.tab();
    let close = within(dialog).getByRole('button');
    expect(document.activeElement).toBe(close);
    expectNotFocused(labelA, labelB, labelC);

    await user.tab({shift: true});
    expect(document.activeElement).toBe(radios[2]);
    expect(labelC).toHaveAttribute('data-focus-visible', 'true');
    expect(labelC).toHaveClass('focus');
    expectNotFocused(labelA, labelB);
  });

  it('should support aria-describedby on a radio', () => {
    let {getAllByRole} = renderGroup({}, {'aria-describedby': 'test'});
    let radios = getAllByRole('radio');
    for (let radio of radios) {
      expect(radio).toHaveAttribute('aria-describedby', 'test');
    }
  });

  it('should render data- attributes only on the outer Radio element or RadioGroup', () => {
    let {getAllByTestId, getAllByRole} = render(
      <RadioGroup data-testid="radio-group">
        <Label>Test</Label>
        <Radio data-testid="radio-a" value="a">
          A
        </Radio>
        <Radio value="b">
          B
        </Radio>
        <Radio value="c">
          C
        </Radio>
      </RadioGroup>
    );
    let radio = getAllByTestId('radio-a');
    expect(radio).toHaveLength(1);
    expect(radio[0].nodeName).toBe('LABEL');
    let group = getAllByRole('radiogroup');
    expect(group).toHaveLength(1);
    expect(group[0]).toHaveAttribute('data-testid', 'radio-group');
  });

  it('supports validation errors', async () => {
    let {getByRole, getAllByRole, getByTestId} = render(
      <form data-testid="form">
        <RadioGroup isRequired>
          <Label>Test</Label>
          <Radio value="a">A</Radio>
          <FieldError />
        </RadioGroup>
      </form>
    );

    let group = getByRole('radiogroup');
    expect(group).not.toHaveAttribute('aria-describedby');
    expect(group).not.toHaveAttribute('data-invalid');

    let radios = getAllByRole('radio');
    for (let input of radios) {
      expect(input).toHaveAttribute('required');
      expect(input).not.toHaveAttribute('aria-required');
      expect(input.validity.valid).toBe(false);
    }

    act(() => {getByTestId('form').checkValidity();});

    expect(group).toHaveAttribute('aria-describedby');
    expect(document.getElementById(group.getAttribute('aria-describedby'))).toHaveTextContent('Constraints not satisfied');
    expect(group).toHaveAttribute('data-invalid');
    expect(document.activeElement).toBe(radios[0]);

    await user.click(radios[0]);
    for (let input of radios) {
      expect(input.validity.valid).toBe(true);
    }

    expect(group).not.toHaveAttribute('aria-describedby');
    expect(group).not.toHaveAttribute('data-invalid');
  });

<<<<<<< HEAD
  it('should support focus events', async () => {
    let onBlur = jest.fn();
    let onFocus = jest.fn();
    let onFocusChange = jest.fn();

    let {getAllByRole} = renderGroup({onBlur, onFocus, onFocusChange});
    let radio = getAllByRole('radio')[0];

    await user.tab();
    expect(document.activeElement).toBe(radio);
    expect(onBlur).toHaveBeenCalledTimes(0);
    expect(onFocus).toHaveBeenCalledTimes(1);
    expect(onFocusChange).toHaveBeenCalledTimes(1);

    await user.keyboard('[ArrowRight]');
    expect(onBlur).toHaveBeenCalledTimes(0);
    expect(onFocus).toHaveBeenCalledTimes(1);
    expect(onFocusChange).toHaveBeenCalledTimes(1);

    await user.tab();
    expect(onBlur).toHaveBeenCalledTimes(1);
    expect(onFocus).toHaveBeenCalledTimes(1);
    expect(onFocusChange).toHaveBeenCalledTimes(2);
=======
  it('should support refs', () => {
    let groupRef = React.createRef();
    let radioRef = React.createRef();
    let {getByRole} = render(
      <RadioGroup ref={groupRef}>
        <Label>Test</Label>
        <Radio ref={radioRef} value="a">A</Radio>
      </RadioGroup>
    );
    expect(groupRef.current).toBe(getByRole('radiogroup'));
    expect(radioRef.current).toBe(getByRole('radio').closest('.react-aria-Radio'));
>>>>>>> c900a538
  });
});<|MERGE_RESOLUTION|>--- conflicted
+++ resolved
@@ -453,7 +453,6 @@
     expect(group).not.toHaveAttribute('data-invalid');
   });
 
-<<<<<<< HEAD
   it('should support focus events', async () => {
     let onBlur = jest.fn();
     let onFocus = jest.fn();
@@ -477,7 +476,8 @@
     expect(onBlur).toHaveBeenCalledTimes(1);
     expect(onFocus).toHaveBeenCalledTimes(1);
     expect(onFocusChange).toHaveBeenCalledTimes(2);
-=======
+  });
+
   it('should support refs', () => {
     let groupRef = React.createRef();
     let radioRef = React.createRef();
@@ -489,6 +489,5 @@
     );
     expect(groupRef.current).toBe(getByRole('radiogroup'));
     expect(radioRef.current).toBe(getByRole('radio').closest('.react-aria-Radio'));
->>>>>>> c900a538
   });
 });