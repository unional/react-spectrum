/*
 * Copyright 2022 Adobe. All rights reserved.
 * This file is licensed to you under the Apache License, Version 2.0 (the "License");
 * you may not use this file except in compliance with the License. You may obtain a copy
 * of the License at http://www.apache.org/licenses/LICENSE-2.0
 *
 * Unless required by applicable law or agreed to in writing, software distributed under
 * the License is distributed on an "AS IS" BASIS, WITHOUT WARRANTIES OR REPRESENTATIONS
 * OF ANY KIND, either express or implied. See the License for the specific language
 * governing permissions and limitations under the License.
 */

import {action} from '@storybook/addon-actions';
import {Button, Calendar, CalendarCell, CalendarGrid, Cell, Checkbox, Column, ColumnResizer, DateField, DateInput, DatePicker, DateRangePicker, DateSegment, Dialog, DialogTrigger, DropZone, FileTrigger, Group, Header, Heading, Input, Keyboard, Label, Link, ListBox, ListBoxItem, ListBoxProps, Menu, MenuItem, MenuTrigger, Modal, ModalOverlay, NumberField, OverlayArrow, Popover, Radio, RadioGroup, RangeCalendar, ResizableTableContainer, Row, SearchField, Section, Select, SelectValue, Separator, Slider, SliderOutput, SliderThumb, SliderTrack, Switch, Tab, Table, TableBody, TableHeader, TabList, TabPanel, Tabs, TabsProps, Tag, TagGroup, TagList, Text, TextField, TimeField, ToggleButton, Toolbar, Tooltip, TooltipTrigger, useDragAndDrop} from 'react-aria-components';
import {classNames} from '@react-spectrum/utils';
import clsx from 'clsx';
import {FocusRing, isTextDropItem, mergeProps, useButton, useClipboard, useDrag} from 'react-aria';
import {MyListBoxItem} from './utils';
import React, {useRef, useState} from 'react';
import {RouterProvider} from '@react-aria/utils';
import styles from '../example/index.css';
import {useListData} from 'react-stately';

export default {
  title: 'React Aria Components'
};

<<<<<<< HEAD
=======
export const ListBoxExample = (args) => (
  <ListBox className={styles.menu} {...args} aria-label="test listbox">
    <MyListBoxItem>Foo</MyListBoxItem>
    <MyListBoxItem>Bar</MyListBoxItem>
    <MyListBoxItem>Baz</MyListBoxItem>
    <MyListBoxItem href="http://google.com">Google</MyListBoxItem>
  </ListBox>
);

ListBoxExample.story = {
  args: {
    selectionMode: 'none',
    selectionBehavior: 'toggle',
    shouldFocusOnHover: false
  },
  argTypes: {
    selectionMode: {
      control: {
        type: 'radio',
        options: ['none', 'single', 'multiple']
      }
    },
    selectionBehavior: {
      control: {
        type: 'radio',
        options: ['toggle', 'replace']
      }
    }
  },
  parameters: {
    description: {
      data: 'Hover styles should have higher specificity than focus style for testing purposes. Hover style should not be applied on keyboard focus even if shouldFocusOnHover is true'
    }
  }
};

// Known accessibility false positive: https://github.com/adobe/react-spectrum/wiki/Known-accessibility-false-positives#listbox
// also has a aXe landmark error, not sure what it means
export const ListBoxSections = () => (
  <ListBox className={styles.menu} selectionMode="multiple" selectionBehavior="replace" aria-label="test listbox with section">
    <Section className={styles.group}>
      <Header style={{fontSize: '1.2em'}}>Section 1</Header>
      <MyListBoxItem>Foo</MyListBoxItem>
      <MyListBoxItem>Bar</MyListBoxItem>
      <MyListBoxItem>Baz</MyListBoxItem>
    </Section>
    <Separator style={{borderTop: '1px solid gray', margin: '2px 5px'}} />
    <Section className={styles.group}>
      <Header style={{fontSize: '1.2em'}}>Section 1</Header>
      <MyListBoxItem>Foo</MyListBoxItem>
      <MyListBoxItem>Bar</MyListBoxItem>
      <MyListBoxItem>Baz</MyListBoxItem>
    </Section>
  </ListBox>
);

export const ListBoxComplex = () => (
  <ListBox className={styles.menu} selectionMode="multiple" selectionBehavior="replace" aria-label="listbox complex">
    <MyListBoxItem>
      <Text slot="label">Item 1</Text>
      <Text slot="description">Description</Text>
    </MyListBoxItem>
    <MyListBoxItem>
      <Text slot="label">Item 2</Text>
      <Text slot="description">Description</Text>
    </MyListBoxItem>
    <MyListBoxItem>
      <Text slot="label">Item 3</Text>
      <Text slot="description">Description</Text>
    </MyListBoxItem>
  </ListBox>
);

>>>>>>> a8fc9ee3
export const TagGroupExample = (props) => (
  <TagGroup {...props}>
    <Label>Categories</Label>
    <TagList style={{display: 'flex', gap: 4}}>
      <MyTag href="https://nytimes.com">News</MyTag>
      <MyTag>Travel</MyTag>
      <MyTag>Gaming</MyTag>
      <MyTag>Shopping</MyTag>
    </TagList>
  </TagGroup>
);

TagGroupExample.args = {
  selectionMode: 'none',
  selectionBehavior: 'toggle'
};

TagGroupExample.argTypes = {
  selectionMode: {
    control: {
      type: 'inline-radio',
      options: ['none', 'single', 'multiple']
    }
  },
  selectionBehavior: {
    control: {
      type: 'inline-radio',
      options: ['toggle', 'replace']
    }
  }
};

function MyTag(props) {
  return <Tag {...props} style={({isSelected}) => ({border: '1px solid gray', borderRadius: 4, padding: '0 4px', background: isSelected ? 'black' : '', color: isSelected ? 'white' : '', cursor: props.href ? 'pointer' : 'default'})} />;
}

export const SelectExample = () => (
  <Select data-testid="select-example" id="select-example-id">
    <Label style={{display: 'block'}}>Test</Label>
    <Button>
      <SelectValue />
      <span aria-hidden="true" style={{paddingLeft: 5}}>▼</span>
    </Button>
    <Popover>
      <OverlayArrow>
        <svg width={12} height={12}><path d="M0 0,L6 6,L12 0" /></svg>
      </OverlayArrow>
      <ListBox className={styles.menu}>
        <MyListBoxItem>Foo</MyListBoxItem>
        <MyListBoxItem>Bar</MyListBoxItem>
        <MyListBoxItem>Baz</MyListBoxItem>
        <MyListBoxItem href="http://google.com">Google</MyListBoxItem>
      </ListBox>
    </Popover>
  </Select>
);

export const SelectRenderProps = () => (
  <Select data-testid="select-render-props">
    {({isOpen}) => (
      <>
        <Label style={{display: 'block'}}>Test</Label>
        <Button>
          <SelectValue />
          <span aria-hidden="true" style={{paddingLeft: 5}}>{isOpen ? '▲' : '▼'}</span>
        </Button>
        <Popover>
          <ListBox className={styles.menu}>
            <MyListBoxItem>Foo</MyListBoxItem>
            <MyListBoxItem>Bar</MyListBoxItem>
            <MyListBoxItem>Baz</MyListBoxItem>
            <MyListBoxItem href="http://google.com">Google</MyListBoxItem>
          </ListBox>
        </Popover>
      </>
    )}
  </Select>
);

export const MenuExample = () => (
  <MenuTrigger>
    <Button aria-label="Menu">☰</Button>
    <Popover>
      <Menu className={styles.menu} onAction={action('onAction')}>
        <Section className={styles.group}>
          <Header style={{fontSize: '1.2em'}}>Section 1</Header>
          <MyMenuItem>Foo</MyMenuItem>
          <MyMenuItem>Bar</MyMenuItem>
          <MyMenuItem>Baz</MyMenuItem>
          <MyMenuItem href="https://google.com">Google</MyMenuItem>
        </Section>
        <Separator style={{borderTop: '1px solid gray', margin: '2px 5px'}} />
        <Section className={styles.group}>
          <Header style={{fontSize: '1.2em'}}>Section 2</Header>
          <MyMenuItem>Foo</MyMenuItem>
          <MyMenuItem>Bar</MyMenuItem>
          <MyMenuItem>Baz</MyMenuItem>
        </Section>
      </Menu>
    </Popover>
  </MenuTrigger>
);

export const MenuComplex = () => (
  <MenuTrigger>
    <Button aria-label="Menu">☰</Button>
    <Popover>
      <Menu className={styles.menu}>
        <MyMenuItem>
          <Text slot="label">Copy</Text>
          <Text slot="description">Description</Text>
          <Keyboard>⌘C</Keyboard>
        </MyMenuItem>
        <MyMenuItem>
          <Text slot="label">Cut</Text>
          <Text slot="description">Description</Text>
          <Keyboard>⌘X</Keyboard>
        </MyMenuItem>
        <MyMenuItem>
          <Text slot="label">Paste</Text>
          <Text slot="description">Description</Text>
          <Keyboard>⌘V</Keyboard>
        </MyMenuItem>
      </Menu>
    </Popover>
  </MenuTrigger>
);

export const NumberFieldExample = () => (
  <NumberField data-testid="number-field-example" formatOptions={{style: 'currency', currency: 'USD'}}>
    <Label>Test</Label>
    <Group style={{display: 'flex'}}>
      <Button slot="decrement">-</Button>
      <Input />
      <Button slot="increment">+</Button>
    </Group>
  </NumberField>
);

export const DateFieldExample = () => (
  <DateField data-testid="date-field-example">
    <Label style={{display: 'block'}}>Date</Label>
    <DateInput className={styles.field} data-testid2="date-input">
      {segment => <DateSegment segment={segment} className={clsx(styles.segment, {[styles.placeholder]: segment.isPlaceholder})} />}
    </DateInput>
  </DateField>
);

export const TimeFieldExample = () => (
  <TimeField data-testid="time-field-example">
    <Label style={{display: 'block'}}>Time</Label>
    <DateInput className={styles.field}>
      {segment => <DateSegment segment={segment} className={clsx(styles.segment, {[styles.placeholder]: segment.isPlaceholder})} />}
    </DateInput>
  </TimeField>
);

export const CalendarExample = () => (
  <Calendar style={{width: 220}}>
    <div style={{display: 'flex', alignItems: 'center'}}>
      <Button slot="previous">&lt;</Button>
      <Heading style={{flex: 1, textAlign: 'center'}} />
      <Button slot="next">&gt;</Button>
    </div>
    <CalendarGrid style={{width: '100%'}}>
      {date => <CalendarCell date={date} style={({isSelected, isOutsideMonth}) => ({display: isOutsideMonth ? 'none' : '', textAlign: 'center', cursor: 'default', background: isSelected ? 'blue' : ''})} />}
    </CalendarGrid>
  </Calendar>
);

export const CalendarMultiMonth = () => (
  <Calendar style={{width: 500}} visibleDuration={{months: 2}}>
    <div style={{display: 'flex', alignItems: 'center'}}>
      <Button slot="previous">&lt;</Button>
      <Heading style={{flex: 1, textAlign: 'center'}} />
      <Button slot="next">&gt;</Button>
    </div>
    <div style={{display: 'flex', gap: 20}}>
      <CalendarGrid style={{flex: 1}}>
        {date => <CalendarCell date={date} style={({isSelected, isOutsideMonth}) => ({display: isOutsideMonth ? 'none' : '', textAlign: 'center', cursor: 'default', background: isSelected ? 'blue' : ''})} />}
      </CalendarGrid>
      <CalendarGrid style={{flex: 1}} offset={{months: 1}}>
        {date => <CalendarCell date={date} style={({isSelected, isOutsideMonth}) => ({display: isOutsideMonth ? 'none' : '', textAlign: 'center', cursor: 'default', background: isSelected ? 'blue' : ''})} />}
      </CalendarGrid>
    </div>
  </Calendar>
);

export const RangeCalendarExample = () => (
  <RangeCalendar style={{width: 220}}>
    <div style={{display: 'flex', alignItems: 'center'}}>
      <Button slot="previous">&lt;</Button>
      <Heading style={{flex: 1, textAlign: 'center'}} />
      <Button slot="next">&gt;</Button>
    </div>
    <CalendarGrid style={{width: '100%'}}>
      {date => <CalendarCell date={date} style={({isSelected, isOutsideMonth}) => ({display: isOutsideMonth ? 'none' : '', textAlign: 'center', cursor: 'default', background: isSelected ? 'blue' : ''})} />}
    </CalendarGrid>
  </RangeCalendar>
);

export const DatePickerExample = () => (
  <DatePicker data-testid="date-picker-example">
    <Label style={{display: 'block'}}>Date</Label>
    <Group style={{display: 'inline-flex'}}>
      <DateInput className={styles.field}>
        {segment => <DateSegment segment={segment} className={clsx(styles.segment, {[styles.placeholder]: segment.isPlaceholder})} />}
      </DateInput>
      <Button>🗓</Button>
    </Group>
    <Popover
      placement="bottom start"
      style={{
        background: 'Canvas',
        color: 'CanvasText',
        border: '1px solid gray',
        padding: 20
      }}>
      <Dialog>
        <Calendar style={{width: 220}}>
          <div style={{display: 'flex', alignItems: 'center'}}>
            <Button slot="previous">&lt;</Button>
            <Heading style={{flex: 1, textAlign: 'center'}} />
            <Button slot="next">&gt;</Button>
          </div>
          <CalendarGrid style={{width: '100%'}}>
            {date => <CalendarCell date={date} style={({isSelected, isOutsideMonth}) => ({display: isOutsideMonth ? 'none' : '', textAlign: 'center', cursor: 'default', background: isSelected ? 'blue' : ''})} />}
          </CalendarGrid>
        </Calendar>
      </Dialog>
    </Popover>
  </DatePicker>
);

export const DateRangePickerExample = () => (
  <DateRangePicker data-testid="date-range-picker-example">
    <Label style={{display: 'block'}}>Date</Label>
    <Group style={{display: 'inline-flex'}}>
      <div className={styles.field}>
        <DateInput data-testid="date-range-picker-date-input" slot="start" style={{display: 'inline-flex'}}>
          {segment => <DateSegment segment={segment} className={clsx(styles.segment, {[styles.placeholder]: segment.isPlaceholder})} />}
        </DateInput>
        <span aria-hidden="true" style={{padding: '0 4px'}}>–</span>
        <DateInput slot="end" style={{display: 'inline-flex'}}>
          {segment => <DateSegment segment={segment} className={clsx(styles.segment, {[styles.placeholder]: segment.isPlaceholder})} />}
        </DateInput>
      </div>
      <Button>🗓</Button>
    </Group>
    <Popover
      placement="bottom start"
      style={{
        background: 'Canvas',
        color: 'CanvasText',
        border: '1px solid gray',
        padding: 20
      }}>
      <Dialog>
        <RangeCalendar style={{width: 220}}>
          <div style={{display: 'flex', alignItems: 'center'}}>
            <Button slot="previous">&lt;</Button>
            <Heading style={{flex: 1, textAlign: 'center'}} />
            <Button slot="next">&gt;</Button>
          </div>
          <CalendarGrid style={{width: '100%'}}>
            {date => <CalendarCell date={date} style={({isSelected, isOutsideMonth}) => ({display: isOutsideMonth ? 'none' : '', textAlign: 'center', cursor: 'default', background: isSelected ? 'blue' : ''})} />}
          </CalendarGrid>
        </RangeCalendar>
      </Dialog>
    </Popover>
  </DateRangePicker>
);

export const SliderExample = () => (
  <Slider
    data-testid="slider-example"
    defaultValue={[30, 60]}
    style={{
      position: 'relative',
      display: 'flex',
      flexDirection: 'column',
      alignItems: 'center',
      width: 300
    }}>
    <div style={{display: 'flex', alignSelf: 'stretch'}}>
      <Label>Test</Label>
      <SliderOutput style={{flex: '1 0 auto', textAlign: 'end'}}>
        {({state}) => `${state.getThumbValueLabel(0)} - ${state.getThumbValueLabel(1)}`}
      </SliderOutput>
    </div>
    <SliderTrack
      style={{
        position: 'relative',
        height: 30,
        width: '100%'
      }}>
      <div
        style={{
          position: 'absolute',
          backgroundColor: 'gray',
          height: 3,
          top: 13,
          width: '100%'
        }} />
      <CustomThumb index={0}>
        <Label>A</Label>
      </CustomThumb>
      <CustomThumb index={1}>
        <Label>B</Label>
      </CustomThumb>
    </SliderTrack>
  </Slider>
);

export const SliderCSS = (props) => (
  <Slider {...props} defaultValue={30} className={styles.slider}>
    <div className={styles.label}>
      <Label>Test</Label>
      <SliderOutput />
    </div>
    <SliderTrack className={styles.track}>
      <SliderThumb className={styles.thumb} />
    </SliderTrack>
  </Slider>
);

SliderCSS.args = {
  orientation: 'horizontal',
  isDisabled: false,
  minValue: 0,
  maxValue: 100,
  step: 1
};

SliderCSS.argTypes = {
  orientation: {
    control: {
      type: 'inline-radio',
      options: ['horizontal', 'vertical']
    }
  }
};

export const TooltipExample = () => (
  <TooltipTrigger>
    <Button>Tooltip trigger</Button>
    <Tooltip
      offset={5}
      style={{
        background: 'Canvas',
        color: 'CanvasText',
        border: '1px solid gray',
        padding: 5,
        borderRadius: 4
      }}>
      <OverlayArrow style={{transform: 'translateX(-50%)'}}>
        <svg width="8" height="8" style={{display: 'block'}}>
          <path d="M0 0,L4 4,L8 0" fill="white" strokeWidth={1} stroke="gray" />
        </svg>
      </OverlayArrow>
      I am a tooltip
    </Tooltip>
  </TooltipTrigger>
);

export const PopoverExample = () => (
  <DialogTrigger>
    <Button>Open popover</Button>
    <Popover
      placement="bottom start"
      style={{
        background: 'Canvas',
        color: 'CanvasText',
        border: '1px solid gray',
        padding: 30,
        zIndex: 5
      }}>
      <Dialog>
        {({close}) => (
          <form style={{display: 'flex', flexDirection: 'column'}}>
            <Heading slot="title">Sign up</Heading>
            <label>
              First Name: <input placeholder="John" />
            </label>
            <label>
              Last Name: <input placeholder="Smith" />
            </label>
            <Button onPress={close} style={{marginTop: 10}}>
              Submit
            </Button>
          </form>
        )}
      </Dialog>
    </Popover>
  </DialogTrigger>
);

export const ModalExample = () => (
  <DialogTrigger>
    <Button>Open modal</Button>
    <ModalOverlay
      style={{
        position: 'fixed',
        zIndex: 100,
        top: 0,
        left: 0,
        bottom: 0,
        right: 0,
        background: 'rgba(0, 0, 0, 0.5)',
        display: 'flex',
        alignItems: 'center',
        justifyContent: 'center'
      }}>
      <Modal
        style={{
          background: 'Canvas',
          color: 'CanvasText',
          border: '1px solid gray',
          padding: 30
        }}>
        <Dialog>
          {({close}) => (
            <form style={{display: 'flex', flexDirection: 'column'}}>
              <Heading slot="title" style={{marginTop: 0}}>Sign up</Heading>
              <label>
                First Name: <input placeholder="John" />
              </label>
              <label>
                Last Name: <input placeholder="Smith" />
              </label>
              <Button onPress={close} style={{marginTop: 10}}>
                Submit
              </Button>
            </form>
          )}
        </Dialog>
      </Modal>
    </ModalOverlay>
  </DialogTrigger>
);

export const TabsExample = () => {
  let [url, setUrl] = useState('/FoR');

  return (
    <RouterProvider navigate={setUrl}>
      <Tabs selectedKey={url}>
        <TabList aria-label="History of Ancient Rome" style={{display: 'flex', gap: 8}}>
          <CustomTab id="/FoR" href="/FoR">Founding of Rome</CustomTab>
          <CustomTab id="/MaR" href="/MaR">Monarchy and Republic</CustomTab>
          <CustomTab id="/Emp" href="/Emp">Empire</CustomTab>
        </TabList>
        <TabPanel id="/FoR">
          Arma virumque cano, Troiae qui primus ab oris.
        </TabPanel>
        <TabPanel id="/MaR">
          Senatus Populusque Romanus.
        </TabPanel>
        <TabPanel id="/Emp">
          Alea jacta est.
        </TabPanel>
      </Tabs>
    </RouterProvider>
  );
};

// Has error with invalid aria-controls, bug documented here: https://github.com/adobe/react-spectrum/issues/4781#issuecomment-1641057070
export const TabsRenderProps = () => {
  const [tabOrientation, setTabOrientation] = useState<TabsProps['orientation']>('vertical');

  return (
    <div style={{display: 'flex', flexDirection: 'row', gap: 8}}>
      <Button onPress={() => setTabOrientation((current) => current === 'vertical' ? 'horizontal' : 'vertical')}>
        Change Orientation
      </Button>
      <Tabs orientation={tabOrientation}>
        {({orientation}) => (
          <div>
            <div style={{display: 'flex', flexDirection: orientation === 'vertical' ? 'row' : 'column', gap: 8}}>
              <TabList
                aria-label="History of Ancient Rome"
                style={{display: 'flex', flexDirection: orientation === 'vertical' ? 'column' : 'row', gap: 8}}>
                <CustomTab id="FoR">Founding of Rome</CustomTab>
                <CustomTab id="MaR">Monarchy and Republic</CustomTab>
                <CustomTab id="Emp">Empire</CustomTab>
              </TabList>
              <TabPanel id="FoR">
                Arma virumque cano, Troiae qui primus ab oris.
              </TabPanel>
              <TabPanel id="MaR">
                Senatus Populusque Romanus.
              </TabPanel>
              <TabPanel id="Emp">
                Alea jacta est.
              </TabPanel>
            </div>
          </div>
        )}
      </Tabs>
    </div>
  );
};

const ReorderableTable = ({initialItems}: {initialItems: {id: string, name: string}[]}) => {
  let list = useListData({initialItems});

  const {dragAndDropHooks} = useDragAndDrop({
    getItems: keys => {
      return [...keys].map(k => {
        const item = list.getItem(k);
        return {
          'text/plain': item.id,
          item: JSON.stringify(item)
        };
      });
    },
    getDropOperation: () => 'move',
    onReorder: e => {
      if (e.target.dropPosition === 'before') {
        list.moveBefore(e.target.key, e.keys);
      } else if (e.target.dropPosition === 'after') {
        list.moveAfter(e.target.key, e.keys);
      }
    },
    onInsert: async e => {
      const processedItems = await Promise.all(
        e.items.filter(isTextDropItem).map(async item => JSON.parse(await item.getText('item')))
      );
      if (e.target.dropPosition === 'before') {
        list.insertBefore(e.target.key, ...processedItems);
      } else if (e.target.dropPosition === 'after') {
        list.insertAfter(e.target.key, ...processedItems);
      }
    },

    onDragEnd: e => {
      if (e.dropOperation === 'move' && !e.isInternal) {
        list.remove(...e.keys);
      }
    },

    onRootDrop: async e => {
      const processedItems = await Promise.all(
        e.items.filter(isTextDropItem).map(async item => JSON.parse(await item.getText('item')))
      );

      list.append(...processedItems);
    }
  });

  return (
    <Table aria-label="Reorderable table" dragAndDropHooks={dragAndDropHooks}>
      <TableHeader>
        <MyColumn isRowHeader defaultWidth="50%">Id</MyColumn>
        <MyColumn>Name</MyColumn>
      </TableHeader>
      <TableBody items={list.items} renderEmptyState={({isDropTarget}) => <span style={{color: isDropTarget ? 'red' : 'black'}}>Drop items here</span>}>
        {item => (
          <Row>
            <Cell>{item.id}</Cell>
            <Cell>{item.name}</Cell>
          </Row>
        )}
      </TableBody>
    </Table>
  );
};

export const ReorderableTableExample = () => (
  <>
    <ResizableTableContainer style={{width: 300, overflow: 'auto'}}>
      <ReorderableTable initialItems={[{id: '1', name: 'Bob'}]} />
    </ResizableTableContainer>
    <ResizableTableContainer style={{width: 300, overflow: 'auto'}}>
      <ReorderableTable initialItems={[{id: '2', name: 'Alex'}]} />
    </ResizableTableContainer>
  </>
);

export const TableExample = () => {
  let list = useListData({
    initialItems: [
      {id: 1, name: 'Games', date: '6/7/2020', type: 'File folder'},
      {id: 2, name: 'Program Files', date: '4/7/2021', type: 'File folder'},
      {id: 3, name: 'bootmgr', date: '11/20/2010', type: 'System file'},
      {id: 4, name: 'log.txt', date: '1/18/2016', type: 'Text Document'}
    ]
  });

  return (
    <ResizableTableContainer style={{width: 300, overflow: 'auto'}}>
      <Table aria-label="Example table">
        <TableHeader>
          <MyColumn isRowHeader defaultWidth="50%">Name</MyColumn>
          <MyColumn>Type</MyColumn>
          <MyColumn>Date Modified</MyColumn>
          <MyColumn>Actions</MyColumn>
        </TableHeader>
        <TableBody items={list.items}>
          {item => (
            <Row>
              <Cell>{item.name}</Cell>
              <Cell>{item.type}</Cell>
              <Cell>{item.date}</Cell>
              <Cell>
                <DialogTrigger>
                  <Button>Delete</Button>
                  <ModalOverlay
                    style={{
                      position: 'fixed',
                      zIndex: 100,
                      top: 0,
                      left: 0,
                      bottom: 0,
                      right: 0,
                      background: 'rgba(0, 0, 0, 0.5)',
                      display: 'flex',
                      alignItems: 'center',
                      justifyContent: 'center'
                    }}>
                    <Modal
                      style={{
                        background: 'Canvas',
                        color: 'CanvasText',
                        border: '1px solid gray',
                        padding: 30
                      }}>
                      <Dialog>
                        {({close}) => (<>
                          <Heading slot="title">Delete item</Heading>
                          <p>Are you sure?</p>
                          <Button onPress={close}>Cancel</Button>
                          <Button
                            onPress={() => {
                              close();
                              list.remove(item.id);
                            }}>
                            Delete
                          </Button>
                        </>)}
                      </Dialog>
                    </Modal>
                  </ModalOverlay>
                </DialogTrigger>
              </Cell>
            </Row>
          )}
        </TableBody>
      </Table>
    </ResizableTableContainer>
  );
};

export const TableDynamicExample = () => {
  let columns = [
    {name: 'Name', id: 'name', isRowHeader: true},
    {name: 'Type', id: 'type'},
    {name: 'Date Modified', id: 'date'}
  ];

  let rows = [
    {id: 1, name: 'Games', date: '6/7/2020', type: 'File folder'},
    {id: 2, name: 'Program Files', date: '4/7/2021', type: 'File folder'},
    {id: 3, name: 'bootmgr', date: '11/20/2010', type: 'System file'},
    {id: 4, name: 'log.txt', date: '1/18/20167', type: 'Text Document'}
  ];

  return (
    <Table aria-label="Files">
      <TableHeader columns={columns}>
        {(column) => (
          <Column isRowHeader={column.isRowHeader}>{column.name}</Column>
        )}
      </TableHeader>
      <TableBody items={rows}>
        {(item) => (
          <Row columns={columns}>
            {(column) => {
              return <Cell>{item[column.id]}</Cell>;
            }}
          </Row>
        )}
      </TableBody>
    </Table>
  );
};

function MyColumn(props) {
  return (
    <Column {...props}>
      {({startResize}) => (
        <div style={{display: 'flex'}}>
          <MenuTrigger>
            <Button style={{flex: 1, textAlign: 'left'}}>{props.children}</Button>
            <Popover>
              <Menu className={styles.menu} onAction={() => startResize()}>
                <MyMenuItem id="resize">Resize</MyMenuItem>
              </Menu>
            </Popover>
          </MenuTrigger>
          <ColumnResizer onHoverStart={action('onHoverStart')} onHoverChange={action('onHoverChange')} onHoverEnd={action('onHoverEnd')}>
            ↔
          </ColumnResizer>
        </div>
      )}
    </Column>
  );
}

function MyMenuItem(props) {
  return (
    <MenuItem
      {...props}
      className={({isFocused, isSelected}) => classNames(styles, 'item', {
        focused: isFocused,
        selected: isSelected
      })} />
  );
}

function CustomThumb({index, children}) {
  return (
    <SliderThumb
      index={index}
      style={({isDragging, isFocusVisible}) => ({
        width: 20,
        height: 20,
        borderRadius: '50%',
        top: '50%',
        // eslint-disable-next-line
        backgroundColor: isFocusVisible ? 'orange' : isDragging
          ? 'dimgrey'
          : 'gray'
      })}>
      {children}
    </SliderThumb>
  );
}

function CustomTab(props) {
  return (
    <Tab
      {...props}
      style={({isSelected}) => ({
        borderBottom: '2px solid ' + (isSelected ? 'slateblue' : 'transparent')
      })} />
  );
}

function Draggable() {
  let buttonRef = useRef(null);
  let {dragProps, isDragging} = useDrag({
    getItems() {
      return [{
        'text/plain': 'hello world'}];
    }
  });
  let {buttonProps} = useButton({elementType: 'div'}, buttonRef);

  return (
    <FocusRing focusRingClass={classNames(styles, 'focus-ring')}>
      <div
        {...mergeProps(buttonProps, dragProps)}
        ref={buttonRef}
        className={classNames(styles, 'draggable', {['dragging']: isDragging})}>
        Drag me
      </div>
    </FocusRing>
  );
}

function Copyable() {
  let {clipboardProps} = useClipboard({
    getItems() {
      return [{
        'text/plain': 'hello world'
      }];
    }
  });

  return (
    <FocusRing focusRingClass={classNames(styles, 'focus-ring')}>
      <div
        {...clipboardProps}
        role="textbox"
        aria-label="copyable element"
        tabIndex={0}
        className={styles.copyable}>
        Copy me
      </div>
    </FocusRing>
  );
}

export const DropzoneExampleWithFileTriggerLink = (props) => (
  <div>
    <DropZone
      {...props}
      aria-label={'testing aria-label'}
      className={styles.dropzone}
      data-testid="drop-zone-example-with-file-trigger-link"
      onDrop={action('OnDrop')}
      onDropEnter={action('OnDropEnter')}
      onDropExit={action('OnDropExit')}>
      <FileTrigger onSelect={action('onSelect')}>
        <Link>Upload</Link>
      </FileTrigger>
    </DropZone>
  </div>
);

export const DropzoneExampleWithFileTriggerButton = (props) => (
  <div>
    <DropZone
      {...props}
      className={styles.dropzone}
      onDrop={action('OnDrop')}
      onDropEnter={action('OnDropEnter')}
      onDropExit={action('OnDropExit')}>
      <FileTrigger onSelect={action('onSelect')} >
        <Button>Upload</Button>
      </FileTrigger>
    </DropZone>
  </div>
);

export const DropzoneExampleWithDraggableAndFileTrigger = (props) => (
  <div>
    <Draggable />
    <DropZone
      {...props}
      className={styles.dropzone}
      onDrop={action('OnDrop')}
      onDropEnter={action('OnDropEnter')}
      onDropExit={action('OnDropExit')}>
      <FileTrigger onSelect={action('onSelect')} >
        <Button>Browse</Button>
      </FileTrigger>
      Or drag into here
    </DropZone>
  </div>
);

export const DropZoneOnlyAcceptPNGWithFileTrigger = (props) => (
  <div>
    <DropZone
      {...props}
      getDropOperation={(types) =>  types.has('image/png') ? 'copy' : 'cancel'}
      className={styles.dropzone}
      onPress={action('OnPress')}
      onDrop={action('OnDrop')}
      onDropEnter={action('OnDropEnter')}
      onDropExit={action('OnDropExit')} >
      <FileTrigger onSelect={action('onSelect')} acceptedFileTypes={['image/png']}>
        <Button>Upload</Button>
      </FileTrigger>
    </DropZone>
  </div>
);

export const DropZoneWithCaptureMobileOnly = (props) => (
  <div>
    <DropZone
      {...props}
      getDropOperation={(types) =>  types.has('image/png') ? 'copy' : 'cancel'}
      className={styles.dropzone}
      onPress={action('OnPress')}
      onDrop={action('OnDrop')}
      onDropEnter={action('OnDropEnter')}
      onDropExit={action('OnDropExit')} >
      <FileTrigger onSelect={action('onSelect')} defaultCamera="environment">
        <Button>Upload</Button>
      </FileTrigger>
    </DropZone>
  </div>
);

export const DropzoneExampleWithDraggableObject = (props) => (
  <div>
    <Draggable />
    <DropZone
      {...props}
      className={styles.dropzone}
      onDrop={action('OnDrop')}
      onDropEnter={action('OnDropEnter')}
      onDropExit={action('OnDropExit')} >
      <Text slot="label">
        DropZone Area
      </Text>
    </DropZone>
  </div>
);

export const DropzoneExampleWithCopyableObject = (props) => (
  <div>
    <Copyable />
    <DropZone
      {...props}
      className={styles.dropzone}
      onDrop={action('OnDrop')}
      onDropEnter={action('OnDropEnter')}
      onDropExit={action('OnDropExit')}>
      <Text slot="label">
        DropZone Area
      </Text>
    </DropZone>
  </div>
);

export const DropzoneWithRenderProps = (props) => (
  <div>
    <Draggable />
    <Copyable />
    <DropZone
      {...props}
      className={styles.dropzone}
      onPress={action('OnPress')}
      onDrop={action('OnDrop')}
      onDropEnter={action('OnDropEnter')}
      onDropExit={action('OnDropExit')}>
      {({isHovered, isFocused, isFocusVisible, isDropTarget}) => (
        <div>
          <Text slot="label">
            DropzoneArea
          </Text>
          <div>isHovered: {isHovered ? 'true' : 'false'}</div>
          <div>isFocused: {isFocused ? 'true' : 'false'}</div>
          <div>isFocusVisible: {isFocusVisible ? 'true' : 'false'}</div>
          <div>isDropTarget: {isDropTarget ? 'true' : 'false'}</div>
        </div>
      )}
    </DropZone>
  </div>
);

export const FileTriggerButton = (props) => (
  <FileTrigger
    onSelect={action('onSelect')}
    data-testid="filetrigger-example"
    {...props} >
    <Button>Upload</Button>
  </FileTrigger>
);

export const FileTriggerDirectories = (props) => {
  let [files, setFiles] = React.useState<string[]>([]);

  return (
    <>
      <FileTrigger
        {...props}
        acceptDirectory
        onSelect={(e) => {
          if (e) {
            let fileList = [...e].map(file => file.webkitRelativePath !== '' ? file.webkitRelativePath : file.name);
            setFiles(fileList);
          }
        }} >
        <Button>Upload</Button>
      </FileTrigger>
      {files && <ul>
        {files.map((file, index) => (
          <li key={index}>{file}</li>
        ))}
      </ul>}
    </>
  );
};

export const FileTriggerLinkAllowsMultiple = (props) => (
  <FileTrigger
    {...props}
    onSelect={action('onSelect')}
    allowsMultiple >
    <Link>Select a file</Link>
  </FileTrigger>
);

let albums = [
  {
    id: 1,
    image: 'https://images.unsplash.com/photo-1593958812614-2db6a598c71c?ixlib=rb-4.0.3&ixid=M3wxMjA3fDB8MHxzZWFyY2h8Nnx8ZGlzY298ZW58MHx8MHx8fDA%3D&auto=format&fit=crop&w=900&q=60',
    title: 'Euphoric Echoes',
    artist: 'Luna Solstice'
  },
  {
    id: 2,
    image: 'https://images.unsplash.com/photo-1601042879364-f3947d3f9c16?ixlib=rb-4.0.3&ixid=M3wxMjA3fDB8MHxzZWFyY2h8M3x8bmVvbnxlbnwwfHwwfHx8MA%3D%3D&auto=format&fit=crop&w=900&q=60',
    title: 'Neon Dreamscape',
    artist: 'Electra Skyline'
  },
  {
    id: 3,
    image: 'https://images.unsplash.com/photo-1528722828814-77b9b83aafb2?ixlib=rb-4.0.3&ixid=M3wxMjA3fDB8MHxzZWFyY2h8MTF8fHNwYWNlfGVufDB8fDB8fHww&auto=format&fit=crop&w=900&q=60',
    title: 'Cosmic Serenade',
    artist: 'Orion\'s Symphony'
  },
  {
    id: 4,
    image: 'https://images.unsplash.com/photo-1511379938547-c1f69419868d?ixlib=rb-4.0.3&ixid=M3wxMjA3fDB8MHxzZWFyY2h8M3x8bXVzaWN8ZW58MHx8MHx8fDA%3D&auto=format&fit=crop&w=900&q=60',
    title: 'Melancholy Melodies',
    artist: 'Violet Mistral'
  },
  {
    id: 5,
    image: 'https://images.unsplash.com/photo-1608433319511-dfe8ea4cbd3c?ixlib=rb-4.0.3&ixid=M3wxMjA3fDB8MHxzZWFyY2h8MTF8fGJlYXR8ZW58MHx8MHx8fDA%3D&auto=format&fit=crop&w=900&q=60',
    title: 'Rhythmic Illusions',
    artist: 'Mirage Beats'
  }
];

export const ListBoxDnd = (props: ListBoxProps<typeof albums[0]>) => {
  let list = useListData({
    initialItems: albums
  });

  let {dragAndDropHooks} = useDragAndDrop({
    getItems: (keys) => [...keys].map(key => ({'text/plain': list.getItem(key).title})),
    onReorder(e) {
      if (e.target.dropPosition === 'before') {
        list.moveBefore(e.target.key, e.keys);
      } else if (e.target.dropPosition === 'after') {
        list.moveAfter(e.target.key, e.keys);
      }
    }
  });

  return (
    <ListBox
      {...props}
      aria-label="Albums"
      items={list.items}
      selectionMode="multiple"
      dragAndDropHooks={dragAndDropHooks}>
      {item => (
        <ListBoxItem>
          <img src={item.image} alt="" />
          <Text slot="label">{item.title}</Text>
          <Text slot="description">{item.artist}</Text>
        </ListBoxItem>
      )}
    </ListBox>
  );
};

ListBoxDnd.story = {
  args: {
    layout: 'stack',
    orientation: 'horizontal'
  },
  argTypes: {
    layout: {
      control: 'radio',
      options: ['stack', 'grid']
    },
    orientation: {
      control: 'radio',
      options: ['horizontal', 'vertical']
    }
  }
};

export const RadioGroupExample = () => {
  return (
    <RadioGroup
      data-testid="radio-group-example"
      className={styles.radiogroup}>
      <Label>Favorite pet</Label>
      <Radio className={styles.radio} value="dogs" data-testid="radio-dog">Dog</Radio>
      <Radio className={styles.radio} value="cats">Cat</Radio>
      <Radio className={styles.radio} value="dragon">Dragon</Radio>
    </RadioGroup>
  );
};

export const RadioGroupInDialogExample = () => {
  return (
    <DialogTrigger>
      <Button>Open dialog</Button>
      <ModalOverlay
        style={{
          position: 'fixed',
          zIndex: 100,
          top: 0,
          left: 0,
          bottom: 0,
          right: 0,
          background: 'rgba(0, 0, 0, 0.5)',
          display: 'flex',
          alignItems: 'center',
          justifyContent: 'center'
        }}>
        <Modal
          style={{
            background: 'Canvas',
            color: 'CanvasText',
            border: '1px solid gray',
            padding: 30
          }}>
          <Dialog
            style={{
              outline: '2px solid transparent',
              outlineOffset: '2px',
              position: 'relative'
            }}>
            {({close}) => (
              <>
                <div>
                  <RadioGroupExample />
                </div>
                <div>
                  <Button onPress={close} style={{marginTop: 10}}>
                    Close
                  </Button>
                </div>
              </>
            )}
          </Dialog>
        </Modal>
      </ModalOverlay>
    </DialogTrigger>
  );
};

export const SearchFieldExample = () => {
  return (
    <SearchField className={classNames(styles, 'searchFieldExample')} data-testid="search-field-example">
      <Label>Search</Label>
      <Input />
      <Button>✕</Button>
    </SearchField>
  );
};

export const ButtonExample = () => {
  return (
    <Button data-testid="button-example" onPress={() => alert('Hello world!')}>Press me</Button>
  );
};

export const ToggleButtonExample = () => {
  return (
    <ToggleButton className={classNames(styles, 'toggleButtonExample')} data-testid="toggle-button-example">Toggle</ToggleButton>
  );
};

export const SwitchExample = () => {
  return (
    <Switch className={classNames(styles, 'switchExample')} data-testid="switch-example">
      <div className={classNames(styles, 'switchExample-indicator')} />
      Switch me
    </Switch>
  );
};

export const TextfieldExample = () => {
  return (
    <TextField data-testid="textfield-example">
      <Label>First name</Label>
      <Input />
    </TextField>
  );
};

export const LinkExample = () => {
  return (
    <Link data-testid="link-example"href="https://www.imdb.com/title/tt6348138/" target="_blank">
      The missing link
    </Link>
  );
};

export const ToolbarExample = (props) => {
  return (
    <div>
      <label htmlFor="before">Input Before Toolbar</label>
      <input id="before" type="text" />
      <Toolbar {...props}>
        <div role="group" aria-label="Text style">
          <ToggleButton className={classNames(styles, 'toggleButtonExample')}><strong>B</strong></ToggleButton>
          <ToggleButton className={classNames(styles, 'toggleButtonExample')}><div style={{textDecoration: 'underline'}}>U</div></ToggleButton>
          <ToggleButton className={classNames(styles, 'toggleButtonExample')}><i>I</i></ToggleButton>
        </div>
        <Checkbox>
          <div className="checkbox">
            <svg viewBox="0 0 18 18" aria-hidden="true">
              <polyline points="1 9 7 14 15 4" />
            </svg>
          </div>
          Night Mode
        </Checkbox>
        <Link href="https://google.com">Help</Link>
      </Toolbar>
      <label htmlFor="after">Input After Toolbar</label>
      <input id="after" type="text" />
    </div>
  );
};

ToolbarExample.args = {
  orientation: 'horizontal'
};
ToolbarExample.argTypes = {
  orientation: {
    control: 'radio',
    options: ['horizontal', 'vertical']
  }
};<|MERGE_RESOLUTION|>--- conflicted
+++ resolved
@@ -25,82 +25,6 @@
   title: 'React Aria Components'
 };
 
-<<<<<<< HEAD
-=======
-export const ListBoxExample = (args) => (
-  <ListBox className={styles.menu} {...args} aria-label="test listbox">
-    <MyListBoxItem>Foo</MyListBoxItem>
-    <MyListBoxItem>Bar</MyListBoxItem>
-    <MyListBoxItem>Baz</MyListBoxItem>
-    <MyListBoxItem href="http://google.com">Google</MyListBoxItem>
-  </ListBox>
-);
-
-ListBoxExample.story = {
-  args: {
-    selectionMode: 'none',
-    selectionBehavior: 'toggle',
-    shouldFocusOnHover: false
-  },
-  argTypes: {
-    selectionMode: {
-      control: {
-        type: 'radio',
-        options: ['none', 'single', 'multiple']
-      }
-    },
-    selectionBehavior: {
-      control: {
-        type: 'radio',
-        options: ['toggle', 'replace']
-      }
-    }
-  },
-  parameters: {
-    description: {
-      data: 'Hover styles should have higher specificity than focus style for testing purposes. Hover style should not be applied on keyboard focus even if shouldFocusOnHover is true'
-    }
-  }
-};
-
-// Known accessibility false positive: https://github.com/adobe/react-spectrum/wiki/Known-accessibility-false-positives#listbox
-// also has a aXe landmark error, not sure what it means
-export const ListBoxSections = () => (
-  <ListBox className={styles.menu} selectionMode="multiple" selectionBehavior="replace" aria-label="test listbox with section">
-    <Section className={styles.group}>
-      <Header style={{fontSize: '1.2em'}}>Section 1</Header>
-      <MyListBoxItem>Foo</MyListBoxItem>
-      <MyListBoxItem>Bar</MyListBoxItem>
-      <MyListBoxItem>Baz</MyListBoxItem>
-    </Section>
-    <Separator style={{borderTop: '1px solid gray', margin: '2px 5px'}} />
-    <Section className={styles.group}>
-      <Header style={{fontSize: '1.2em'}}>Section 1</Header>
-      <MyListBoxItem>Foo</MyListBoxItem>
-      <MyListBoxItem>Bar</MyListBoxItem>
-      <MyListBoxItem>Baz</MyListBoxItem>
-    </Section>
-  </ListBox>
-);
-
-export const ListBoxComplex = () => (
-  <ListBox className={styles.menu} selectionMode="multiple" selectionBehavior="replace" aria-label="listbox complex">
-    <MyListBoxItem>
-      <Text slot="label">Item 1</Text>
-      <Text slot="description">Description</Text>
-    </MyListBoxItem>
-    <MyListBoxItem>
-      <Text slot="label">Item 2</Text>
-      <Text slot="description">Description</Text>
-    </MyListBoxItem>
-    <MyListBoxItem>
-      <Text slot="label">Item 3</Text>
-      <Text slot="description">Description</Text>
-    </MyListBoxItem>
-  </ListBox>
-);
-
->>>>>>> a8fc9ee3
 export const TagGroupExample = (props) => (
   <TagGroup {...props}>
     <Label>Categories</Label>
