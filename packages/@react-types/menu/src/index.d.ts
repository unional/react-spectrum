/*
 * Copyright 2020 Adobe. All rights reserved.
 * This file is licensed to you under the Apache License, Version 2.0 (the "License");
 * you may not use this file except in compliance with the License. You may obtain a copy
 * of the License at http://www.apache.org/licenses/LICENSE-2.0
 *
 * Unless required by applicable law or agreed to in writing, software distributed under
 * the License is distributed on an "AS IS" BASIS, WITHOUT WARRANTIES OR REPRESENTATIONS
 * OF ANY KIND, either express or implied. See the License for the specific language
 * governing permissions and limitations under the License.
 */

import {Alignment, AriaLabelingProps, CollectionBase, DOMProps, FocusStrategy, MultipleSelection, StyleProps} from '@react-types/shared';
import {Key, ReactElement} from 'react';
import {OverlayTriggerProps} from '@react-types/overlays';

export type MenuTriggerType = 'press' | 'longPress';

export interface MenuTriggerProps extends OverlayTriggerProps {
  /**
   * How the menu is triggered.
   * @default 'press'
   */
  trigger?: MenuTriggerType
}

export interface SpectrumMenuTriggerProps extends MenuTriggerProps {
  /**
   * The contents of the MenuTrigger - a trigger and a Menu.
   */
  children: ReactElement[],
  /**
   * Alignment of the menu relative to the trigger.
   * @default 'start'
   */
  align?: Alignment,
  /**
   * Where the Menu opens relative to its trigger.
   * @default 'bottom'
   */
  direction?: 'bottom' | 'top' | 'left' | 'right' | 'start' | 'end',
  /**
   * Whether the menu should automatically flip direction when space is limited.
   * @default true
   */
<<<<<<< HEAD
   shouldFlip?: boolean,
=======
  shouldFlip?: boolean,
>>>>>>> b64e64f2
  /**
   * Whether the Menu closes when a selection is made.
   * @default true
   */
  closeOnSelect?: boolean
}

export interface MenuProps<T> extends CollectionBase<T>, MultipleSelection {
  /** Where the focus should be set. */
  autoFocus?: boolean | FocusStrategy,
  /** Whether keyboard navigation is circular. */
  shouldFocusWrap?: boolean,
  /** Handler that is called when an item is selected. */
  onAction?: (key: Key) => void,
  /** Handler that is called when the menu should close after selecting an item. */
  onClose?: () => void
}

export interface AriaMenuProps<T> extends MenuProps<T>, DOMProps, AriaLabelingProps {}
export interface SpectrumMenuProps<T> extends AriaMenuProps<T>, StyleProps {}

export interface SpectrumActionMenuProps<T> extends CollectionBase<T>, Omit<SpectrumMenuTriggerProps, 'children'>, StyleProps, DOMProps, AriaLabelingProps {
  /** Whether the button is disabled. */
  isDisabled?: boolean,
  /** Whether the button should be displayed with a [quiet style](https://spectrum.adobe.com/page/action-button/#Quiet). */
  isQuiet?: boolean,
  /** Whether the element should receive focus on render. */
  autoFocus?: boolean,
  /** Handler that is called when an item is selected. */
  onAction?: (key: Key) => void
}<|MERGE_RESOLUTION|>--- conflicted
+++ resolved
@@ -43,11 +43,7 @@
    * Whether the menu should automatically flip direction when space is limited.
    * @default true
    */
-<<<<<<< HEAD
-   shouldFlip?: boolean,
-=======
   shouldFlip?: boolean,
->>>>>>> b64e64f2
   /**
    * Whether the Menu closes when a selection is made.
    * @default true
