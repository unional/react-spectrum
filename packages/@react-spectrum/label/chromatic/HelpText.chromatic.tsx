/*
 * Copyright 2021 Adobe. All rights reserved.
 * This file is licensed to you under the Apache License, Version 2.0 (the "License");
 * you may not use this file except in compliance with the License. You may obtain a copy
 * of the License at http://www.apache.org/licenses/LICENSE-2.0
 *
 * Unless required by applicable law or agreed to in writing, software distributed under
 * the License is distributed on an "AS IS" BASIS, WITHOUT WARRANTIES OR REPRESENTATIONS
 * OF ANY KIND, either express or implied. See the License for the specific language
 * governing permissions and limitations under the License.
 */
import {ComponentMeta, ComponentStoryObj} from '@storybook/react';
import {Flex} from '@react-spectrum/layout';
import React from 'react';
<<<<<<< HEAD
import {SpectrumTextFieldProps} from '@react-types/textfield';
import {storiesOf} from '@storybook/react';
import {TextArea, TextField} from '@react-spectrum/textfield';

storiesOf('HelpText', module)
  .addParameters({providerSwitcher: {status: 'positive'}})
  .add(
    'description',
    () => render({description: 'Password must be at least 8 characters.'})
  )
  .add(
    'error message',
    () => render({errorMessage: 'Create a password with at least 8 characters.', validationState: 'invalid'})
  )
  .add(
    'disabled',
    () => render({description: 'Password must be at least 8 characters.', isDisabled: true})
  )
  .add(
    'labelAlign: end',
    () => render({
      description: 'Password must be at least 8 characters.',
      labelAlign: 'end'
    })
  )
  .add(
    'labelPosition: side',
    () => render({
      description: 'Password must be at least 8 characters.',
      labelPosition: 'side'
    })
  )
  .add(
    'no visible label',
    () => render({
      label: null,
      'aria-label': 'Password',
      description: 'Password must be at least 8 characters.'
    })
  )
  .add(
    'custom width',
    () => render({
      label: 'Password',
      description: 'Password must be at least 8 characters.',
      width: '100px'
    })
  )
  .add(
    'custom width, labelPosition: side',
    () => render({
      label: 'Password',
      description: 'Password must be at least 8 characters.',
      width: '440px',
      labelPosition: 'side'
    })
  )
  .add(
    'custom height',
    () => renderTextArea({
      label: 'Password',
      description: 'Password must be at least 8 characters.',
      height: 'size-2000'
    })
  )
  .add(
    'custom height, labelPosition: side',
    () => renderTextArea({
      label: 'Password',
      description: 'Password must be at least 8 characters.',
      height: 'size-2000',
      labelPosition: 'side'
    })
  );
=======
import {TextField} from '@react-spectrum/textfield';

type HelpTextStory = ComponentStoryObj<typeof TextField>;

export default {
  title: 'HelpText',
  component: TextField,
  args: {
    label: 'Password',
    description: 'Password must be at least 8 characters.'
  }
} as ComponentMeta<typeof TextField>;

export let Default: HelpTextStory = {
  name: 'description'
};

export const ErrorMessage = {
  ...Default,
  args: {
    errorMessage: 'Create a password with at least 8 characters.',
    validationState: 'invalid'
  },
  name: 'error message'
};

export const Disabled = {
  ...Default,
  args: {
    isDisabled: true
  },
  name: 'disabled'
};

export const LabelAlignEnd = {
  ...Default,
  args: {
    labelAlign: 'end'
  },
  name: 'labelAlign: end'
};

export const LabelPositionSide = {
  ...Default,
  args: {
    labelPosition: 'side'
  },
  name: 'labelPosition: side'
};

export const NoVisibleLabel = {
  ...Default,
  args: {
    label: null,
    'aria-label': 'Password'
  },
  name: 'no visible label'
};

export const CustomWidth = {
  ...Default,
  args: {
    width: '100px'
  },
  name: 'custom width'
};

export const CustomWidthLabelPositionSide = {
  ...Default,
  args: {
    width: '440px',
    labelPosition: 'side'
  },
  name: 'custom width, labelPosition: side'
};

export const ContainerWithTextAlignmentSetDescription = {
  args: {
    label: 'Password',
    description: 'Enter a single digit number'
  },
  name: 'textAlign center description',
  decorators: [TextAlignDecorator]
};

export const ContainerWithTextAlignmentSetError = {
  args: {
    label: 'Password',
    errorMessage: 'Create a password with at least 8 characters.',
    validationState: 'invalid'
  },
  name: 'textAlign center errorMessage',
  decorators: [TextAlignDecorator]
};

export const ContainerWithTextAlignmentSetDescriptionAndSetError = {
  args: {
    label: 'Password',
    errorMessage: 'Create a password with at least 8 characters.',
    validationState: 'invalid'
  },
  name: 'textAlign center errorMessage',
  decorators: [(Story) => (
    <Flex
      direction="column"
      gap="size-200"
      UNSAFE_style={{
        textAlign: 'center'
      }}>
      <TextField label="Username" description="Please use your email" />
      <Story />
    </Flex>
  )]
};
>>>>>>> f4a887e6

function TextAlignDecorator(Story) {
  return (
    <Flex
      direction="column"
      gap="size-200"
      UNSAFE_style={{
        textAlign: 'center'
      }}>
      <Story />
    </Flex>
  );
}

function renderTextArea(props: SpectrumTextFieldProps = {}) {
  return (
    <TextArea label="Password" {...props} />
  );
}<|MERGE_RESOLUTION|>--- conflicted
+++ resolved
@@ -12,82 +12,6 @@
 import {ComponentMeta, ComponentStoryObj} from '@storybook/react';
 import {Flex} from '@react-spectrum/layout';
 import React from 'react';
-<<<<<<< HEAD
-import {SpectrumTextFieldProps} from '@react-types/textfield';
-import {storiesOf} from '@storybook/react';
-import {TextArea, TextField} from '@react-spectrum/textfield';
-
-storiesOf('HelpText', module)
-  .addParameters({providerSwitcher: {status: 'positive'}})
-  .add(
-    'description',
-    () => render({description: 'Password must be at least 8 characters.'})
-  )
-  .add(
-    'error message',
-    () => render({errorMessage: 'Create a password with at least 8 characters.', validationState: 'invalid'})
-  )
-  .add(
-    'disabled',
-    () => render({description: 'Password must be at least 8 characters.', isDisabled: true})
-  )
-  .add(
-    'labelAlign: end',
-    () => render({
-      description: 'Password must be at least 8 characters.',
-      labelAlign: 'end'
-    })
-  )
-  .add(
-    'labelPosition: side',
-    () => render({
-      description: 'Password must be at least 8 characters.',
-      labelPosition: 'side'
-    })
-  )
-  .add(
-    'no visible label',
-    () => render({
-      label: null,
-      'aria-label': 'Password',
-      description: 'Password must be at least 8 characters.'
-    })
-  )
-  .add(
-    'custom width',
-    () => render({
-      label: 'Password',
-      description: 'Password must be at least 8 characters.',
-      width: '100px'
-    })
-  )
-  .add(
-    'custom width, labelPosition: side',
-    () => render({
-      label: 'Password',
-      description: 'Password must be at least 8 characters.',
-      width: '440px',
-      labelPosition: 'side'
-    })
-  )
-  .add(
-    'custom height',
-    () => renderTextArea({
-      label: 'Password',
-      description: 'Password must be at least 8 characters.',
-      height: 'size-2000'
-    })
-  )
-  .add(
-    'custom height, labelPosition: side',
-    () => renderTextArea({
-      label: 'Password',
-      description: 'Password must be at least 8 characters.',
-      height: 'size-2000',
-      labelPosition: 'side'
-    })
-  );
-=======
 import {TextField} from '@react-spectrum/textfield';
 
 type HelpTextStory = ComponentStoryObj<typeof TextField>;
@@ -202,7 +126,6 @@
     </Flex>
   )]
 };
->>>>>>> f4a887e6
 
 function TextAlignDecorator(Story) {
   return (
@@ -215,10 +138,4 @@
       <Story />
     </Flex>
   );
-}
-
-function renderTextArea(props: SpectrumTextFieldProps = {}) {
-  return (
-    <TextArea label="Password" {...props} />
-  );
 }