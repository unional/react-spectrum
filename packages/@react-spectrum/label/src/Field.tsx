--- conflicted
+++ resolved
@@ -88,27 +88,6 @@
         showErrorIcon={showErrorIcon} />
     );
 
-<<<<<<< HEAD
-    let renderChildren = () => {
-      if (labelPosition === 'side') {
-        return (
-          <Flex
-            direction="column"
-            UNSAFE_className={classNames(labelStyles, 'spectrum-Field-wrapper')}>
-            {children}
-            {hasHelpText && renderHelpText()}
-          </Flex>
-        );
-      }
-
-      return (
-        <>
-          {children}
-          {hasHelpText && renderHelpText()}
-        </>
-      );
-    };
-=======
     if (displayReadOnly) {
       if (readOnlyText === '') {
         readOnlyText = formatMessage('(None)');
@@ -122,13 +101,25 @@
       );
     }
 
-    let renderChildren = () => (
-      <Flex direction="column" UNSAFE_className={classNames(labelStyles, 'spectrum-Field-wrapper')}>
-        {children}
-        {hasHelpText && !displayReadOnly && renderHelpText()}
-      </Flex>
-    );
->>>>>>> 2a6c48eb
+    let renderChildren = () => {
+      if (labelPosition === 'side') {
+        return (
+          <Flex
+            direction="column"
+            UNSAFE_className={classNames(labelStyles, 'spectrum-Field-wrapper')}>
+            {children}
+            {hasHelpText && !displayReadOnly && renderHelpText()}
+          </Flex>
+        );
+      }
+
+      return (
+        <>
+          {children}
+          {hasHelpText && !displayReadOnly && renderHelpText()}
+        </>
+      );
+    };
 
     return (
       <div
