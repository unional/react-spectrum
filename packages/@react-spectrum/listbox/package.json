--- conflicted
+++ resolved
@@ -36,7 +36,6 @@
     "url": "https://github.com/adobe/react-spectrum"
   },
   "dependencies": {
-<<<<<<< HEAD
     "@react-aria/focus": "workspace:^",
     "@react-aria/i18n": "workspace:^",
     "@react-aria/interactions": "workspace:^",
@@ -54,25 +53,6 @@
     "@react-types/listbox": "workspace:^",
     "@react-types/shared": "workspace:^",
     "@spectrum-icons/ui": "workspace:^",
-=======
-    "@react-aria/focus": "^3.17.1",
-    "@react-aria/i18n": "^3.11.1",
-    "@react-aria/interactions": "^3.21.3",
-    "@react-aria/listbox": "^3.12.1",
-    "@react-aria/utils": "^3.24.1",
-    "@react-aria/virtualizer": "^3.10.1",
-    "@react-spectrum/layout": "^3.6.5",
-    "@react-spectrum/progress": "^3.7.7",
-    "@react-spectrum/text": "^3.5.5",
-    "@react-spectrum/utils": "^3.11.7",
-    "@react-stately/collections": "^3.10.7",
-    "@react-stately/layout": "^3.13.9",
-    "@react-stately/list": "^3.10.5",
-    "@react-stately/virtualizer": "^3.7.1",
-    "@react-types/listbox": "^3.4.9",
-    "@react-types/shared": "^3.23.1",
-    "@spectrum-icons/ui": "^3.6.7",
->>>>>>> 1cacbf1d
     "@swc/helpers": "^0.5.0"
   },
   "devDependencies": {
