--- conflicted
+++ resolved
@@ -36,7 +36,6 @@
     "url": "https://github.com/adobe/react-spectrum"
   },
   "dependencies": {
-<<<<<<< HEAD
     "@react-aria/focus": "workspace:^",
     "@react-aria/interactions": "workspace:^",
     "@react-aria/textfield": "workspace:^",
@@ -48,19 +47,6 @@
     "@react-types/shared": "workspace:^",
     "@react-types/textfield": "workspace:^",
     "@spectrum-icons/ui": "workspace:^",
-=======
-    "@react-aria/focus": "^3.17.1",
-    "@react-aria/interactions": "^3.21.3",
-    "@react-aria/textfield": "^3.14.5",
-    "@react-aria/utils": "^3.24.1",
-    "@react-spectrum/form": "^3.7.6",
-    "@react-spectrum/label": "^3.16.6",
-    "@react-spectrum/utils": "^3.11.7",
-    "@react-stately/utils": "^3.10.1",
-    "@react-types/shared": "^3.23.1",
-    "@react-types/textfield": "^3.9.3",
-    "@spectrum-icons/ui": "^3.6.7",
->>>>>>> 1cacbf1d
     "@swc/helpers": "^0.5.0"
   },
   "devDependencies": {
