--- conflicted
+++ resolved
@@ -74,56 +74,6 @@
   </Form>
 );
 
-<<<<<<< HEAD
-// No need to make a set of all permutations, rely on each individual component story to do that for us. Just make sure Form is passing the options down
-export const Default = Template().bind({});
-Default.name = 'default';
-Default.args = {};
-
-export const LabelPositionSide = Template().bind({});
-LabelPositionSide.name = 'label position: side';
-LabelPositionSide.args = {...Default.args, labelPosition: 'side'};
-
-export const LabelAlignEnd = Template().bind({});
-LabelAlignEnd.name = 'label align: end';
-LabelAlignEnd.args = {...Default.args, labelAlign: 'end'};
-
-export const LabelAlignSideEnd = Template().bind({});
-LabelAlignSideEnd.name = 'label position: side, label align: end';
-LabelAlignSideEnd.args = {...Default.args, labelPosition: 'side', labelAlign: 'end'};
-
-export const Required = Template().bind({});
-Required.name = 'isRequired';
-Required.args = {...Default.args, isRequired: true};
-
-export const NecessityIndicatorLabel = Template().bind({});
-NecessityIndicatorLabel.name = 'necessity indicator: label';
-NecessityIndicatorLabel.args = {...Default.args, necessityIndicator: 'label'};
-
-export const Quiet = Template().bind({});
-Quiet.name = 'isQuiet';
-Quiet.args = {...Default.args, isQuiet: true};
-
-export const Emphasized = Template().bind({});
-Emphasized.name = 'isEmphasized';
-Emphasized.args = {...Default.args, isEmphasized: true};
-
-export const Disabled = Template().bind({});
-Disabled.name = 'isDisabled';
-Disabled.args = {...Default.args, isDisabled: true};
-
-export const ReadOnly = Template().bind({});
-ReadOnly.name = 'isReadOnly';
-ReadOnly.args = {...Default.args, isReadOnly: true};
-
-export const ValidationStateInvalid = Template().bind({});
-ValidationStateInvalid.name = 'validationState: invalid';
-ValidationStateInvalid.args = {...Default.args, validationState: 'invalid'};
-
-export const ValidationStateValid = Template().bind({});
-ValidationStateValid.name = 'validationState: valid';
-ValidationStateValid.args = {...Default.args, validationState: 'valid'};
-=======
 export const Default = {
   render: Template,
   name: 'default',
@@ -194,5 +144,4 @@
   render: Template,
   name: 'validationState: valid',
   args: {...Default.args, validationState: 'valid'}
-};
->>>>>>> d5282cf0
+};