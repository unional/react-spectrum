--- conflicted
+++ resolved
@@ -73,7 +73,6 @@
   name: 'Drag out of list'
 };
 
-<<<<<<< HEAD
 // TODO: code based off https://testing-library.com/docs/example-drag/, try moving it into more central
 // place. Attempted to move into our test-utils but it would error with a complaint about renderOverride
 // when using it in this story
@@ -166,7 +165,7 @@
   fireEvent(element, new DragEvent('drop', {dataTransfer, bubbles: true, view: window, ...current}));
   fireEvent(element, new DragEvent('dragend', {dataTransfer, bubbles: true, view: window, ...current}));
 }
-=======
+
 export const CustomDragPreview: ListViewStory = {
   render: (args) => (
     <Flex direction="row" wrap alignItems="center">
@@ -188,7 +187,6 @@
   ),
   name: 'Custom drag preview'
 };
->>>>>>> e4bc3269
 
 export const DragWithin: ListViewStory = {
   render: (args) => (
