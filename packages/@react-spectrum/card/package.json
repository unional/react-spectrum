--- conflicted
+++ resolved
@@ -36,7 +36,6 @@
     "url": "https://github.com/adobe/react-spectrum"
   },
   "dependencies": {
-<<<<<<< HEAD
     "@react-aria/focus": "workspace:^",
     "@react-aria/grid": "workspace:^",
     "@react-aria/i18n": "workspace:^",
@@ -53,24 +52,6 @@
     "@react-types/card": "workspace:^",
     "@react-types/provider": "workspace:^",
     "@react-types/shared": "workspace:^",
-=======
-    "@react-aria/focus": "^3.17.1",
-    "@react-aria/grid": "^3.9.1",
-    "@react-aria/i18n": "^3.11.1",
-    "@react-aria/interactions": "^3.21.3",
-    "@react-aria/utils": "^3.24.1",
-    "@react-aria/virtualizer": "^3.10.1",
-    "@react-spectrum/checkbox": "^3.9.6",
-    "@react-spectrum/progress": "^3.7.7",
-    "@react-spectrum/utils": "^3.11.7",
-    "@react-stately/collections": "^3.10.7",
-    "@react-stately/grid": "^3.8.7",
-    "@react-stately/list": "^3.10.5",
-    "@react-stately/virtualizer": "^3.7.1",
-    "@react-types/card": "3.0.0-alpha.26",
-    "@react-types/provider": "^3.8.1",
-    "@react-types/shared": "^3.23.1",
->>>>>>> 1cacbf1d
     "@swc/helpers": "^0.5.0"
   },
   "devDependencies": {
