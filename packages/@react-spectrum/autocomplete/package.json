{
  "name": "@react-spectrum/autocomplete",
  "version": "3.0.0-alpha.31",
  "description": "Spectrum UI components in React",
  "license": "Apache-2.0",
  "main": "dist/main.js",
  "module": "dist/module.js",
  "exports": {
    "types": "./dist/types.d.ts",
    "import": "./dist/import.mjs",
    "require": "./dist/main.js"
  },
  "types": "dist/types.d.ts",
  "source": "src/index.ts",
  "files": [
    "dist",
    "src"
  ],
  "sideEffects": [
    "*.css"
  ],
  "targets": {
    "main": {
      "includeNodeModules": [
        "@adobe/spectrum-css-temp"
      ]
    },
    "module": {
      "includeNodeModules": [
        "@adobe/spectrum-css-temp"
      ]
    }
  },
  "repository": {
    "type": "git",
    "url": "https://github.com/adobe/react-spectrum"
  },
  "dependencies": {
<<<<<<< HEAD
    "@react-aria/autocomplete": "workspace:^",
    "@react-aria/button": "workspace:^",
    "@react-aria/dialog": "workspace:^",
    "@react-aria/focus": "workspace:^",
    "@react-aria/form": "workspace:^",
    "@react-aria/i18n": "workspace:^",
    "@react-aria/interactions": "workspace:^",
    "@react-aria/label": "workspace:^",
    "@react-aria/overlays": "workspace:^",
    "@react-aria/utils": "workspace:^",
    "@react-spectrum/button": "workspace:^",
    "@react-spectrum/form": "workspace:^",
    "@react-spectrum/label": "workspace:^",
    "@react-spectrum/listbox": "workspace:^",
    "@react-spectrum/overlays": "workspace:^",
    "@react-spectrum/progress": "workspace:^",
    "@react-spectrum/textfield": "workspace:^",
    "@react-spectrum/utils": "workspace:^",
    "@react-stately/collections": "workspace:^",
    "@react-stately/combobox": "workspace:^",
    "@react-types/autocomplete": "workspace:^",
    "@react-types/button": "workspace:^",
    "@react-types/shared": "workspace:^",
    "@spectrum-icons/ui": "workspace:^",
=======
    "@react-aria/autocomplete": "3.0.0-alpha.28",
    "@react-aria/button": "^3.9.4",
    "@react-aria/dialog": "^3.5.13",
    "@react-aria/focus": "^3.17.0",
    "@react-aria/form": "^3.0.4",
    "@react-aria/i18n": "^3.11.0",
    "@react-aria/interactions": "^3.21.2",
    "@react-aria/label": "^3.7.7",
    "@react-aria/overlays": "^3.22.0",
    "@react-aria/utils": "^3.24.0",
    "@react-spectrum/button": "^3.16.3",
    "@react-spectrum/form": "^3.7.5",
    "@react-spectrum/label": "^3.16.5",
    "@react-spectrum/listbox": "^3.12.8",
    "@react-spectrum/overlays": "^5.6.0",
    "@react-spectrum/progress": "^3.7.6",
    "@react-spectrum/textfield": "^3.12.0",
    "@react-spectrum/utils": "^3.11.6",
    "@react-stately/collections": "^3.10.6",
    "@react-stately/combobox": "^3.8.3",
    "@react-types/autocomplete": "3.0.0-alpha.21",
    "@react-types/button": "^3.9.3",
    "@react-types/shared": "^3.23.0",
    "@spectrum-icons/ui": "^3.6.6",
>>>>>>> c81c9463
    "@swc/helpers": "^0.5.0"
  },
  "devDependencies": {
    "@adobe/spectrum-css-temp": "3.0.0-alpha.1"
  },
  "peerDependencies": {
    "@react-spectrum/provider": "^3.0.0",
    "react": "^16.8.0 || ^17.0.0-rc.1 || ^18.0.0",
    "react-dom": "^16.8.0 || ^17.0.0-rc.1 || ^18.0.0"
  },
  "publishConfig": {
    "access": "public"
  }
}<|MERGE_RESOLUTION|>--- conflicted
+++ resolved
@@ -36,7 +36,6 @@
     "url": "https://github.com/adobe/react-spectrum"
   },
   "dependencies": {
-<<<<<<< HEAD
     "@react-aria/autocomplete": "workspace:^",
     "@react-aria/button": "workspace:^",
     "@react-aria/dialog": "workspace:^",
@@ -61,32 +60,6 @@
     "@react-types/button": "workspace:^",
     "@react-types/shared": "workspace:^",
     "@spectrum-icons/ui": "workspace:^",
-=======
-    "@react-aria/autocomplete": "3.0.0-alpha.28",
-    "@react-aria/button": "^3.9.4",
-    "@react-aria/dialog": "^3.5.13",
-    "@react-aria/focus": "^3.17.0",
-    "@react-aria/form": "^3.0.4",
-    "@react-aria/i18n": "^3.11.0",
-    "@react-aria/interactions": "^3.21.2",
-    "@react-aria/label": "^3.7.7",
-    "@react-aria/overlays": "^3.22.0",
-    "@react-aria/utils": "^3.24.0",
-    "@react-spectrum/button": "^3.16.3",
-    "@react-spectrum/form": "^3.7.5",
-    "@react-spectrum/label": "^3.16.5",
-    "@react-spectrum/listbox": "^3.12.8",
-    "@react-spectrum/overlays": "^5.6.0",
-    "@react-spectrum/progress": "^3.7.6",
-    "@react-spectrum/textfield": "^3.12.0",
-    "@react-spectrum/utils": "^3.11.6",
-    "@react-stately/collections": "^3.10.6",
-    "@react-stately/combobox": "^3.8.3",
-    "@react-types/autocomplete": "3.0.0-alpha.21",
-    "@react-types/button": "^3.9.3",
-    "@react-types/shared": "^3.23.0",
-    "@spectrum-icons/ui": "^3.6.6",
->>>>>>> c81c9463
     "@swc/helpers": "^0.5.0"
   },
   "devDependencies": {
