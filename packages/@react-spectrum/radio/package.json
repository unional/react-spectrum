--- conflicted
+++ resolved
@@ -36,7 +36,6 @@
     "url": "https://github.com/adobe/react-spectrum"
   },
   "dependencies": {
-<<<<<<< HEAD
     "@react-aria/focus": "workspace:^",
     "@react-aria/interactions": "workspace:^",
     "@react-aria/radio": "workspace:^",
@@ -46,17 +45,6 @@
     "@react-stately/radio": "workspace:^",
     "@react-types/radio": "workspace:^",
     "@react-types/shared": "workspace:^",
-=======
-    "@react-aria/focus": "^3.17.0",
-    "@react-aria/interactions": "^3.21.2",
-    "@react-aria/radio": "^3.10.3",
-    "@react-spectrum/form": "^3.7.5",
-    "@react-spectrum/label": "^3.16.5",
-    "@react-spectrum/utils": "^3.11.6",
-    "@react-stately/radio": "^3.10.3",
-    "@react-types/radio": "^3.8.0",
-    "@react-types/shared": "^3.23.0",
->>>>>>> c81c9463
     "@swc/helpers": "^0.5.0"
   },
   "devDependencies": {
