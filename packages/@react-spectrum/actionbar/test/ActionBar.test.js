/*
 * Copyright 2020 Adobe. All rights reserved.
 * This file is licensed to you under the Apache License, Version 2.0 (the "License");
 * you may not use this file except in compliance with the License. You may obtain a copy
 * of the License at http://www.apache.org/licenses/LICENSE-2.0
 *
 * Unless required by applicable law or agreed to in writing, software distributed under
 * the License is distributed on an "AS IS" BASIS, WITHOUT WARRANTIES OR REPRESENTATIONS
 * OF ANY KIND, either express or implied. See the License for the specific language
 * governing permissions and limitations under the License.
 */

jest.mock('@react-aria/live-announcer');
import {act, fireEvent, render, within} from '@testing-library/react';
import {announce} from '@react-aria/live-announcer';
import {Example} from '../stories/Example';
import {Provider} from '@react-spectrum/provider';
import React from 'react';
import {theme} from '@react-spectrum/theme-default';
import {triggerPress} from '@react-spectrum/test-utils';

describe('ActionBar', () => {
  let offsetWidth, offsetHeight;

  function pressKey(element, options) {
    fireEvent.keyDown(element, options);
    fireEvent.keyUp(element, options);
  }

  beforeAll(() => {
<<<<<<< HEAD
    offsetWidth = jest.spyOn(window.HTMLElement.prototype, 'clientWidth', 'get').mockImplementation(() => 1000);
    offsetHeight = jest.spyOn(window.HTMLElement.prototype, 'clientHeight', 'get').mockImplementation(() => 500);
    jest.spyOn(window, 'requestAnimationFrame').mockImplementation(cb => cb());
    jest.useFakeTimers('legacy');
=======
    jest.spyOn(window.HTMLElement.prototype, 'clientWidth', 'get').mockImplementation(() => 1000);
    jest.spyOn(window.HTMLElement.prototype, 'clientHeight', 'get').mockImplementation(() => 500);
    jest.useFakeTimers();
>>>>>>> 2b4abbc7
  });

  afterAll(function () {
    offsetWidth.mockReset();
    offsetHeight.mockReset();
  });

  afterEach(() => {
    act(() => jest.runAllTimers());
  });

  it('should open when there are selected items', () => {
    let tree = render(<Provider theme={theme}><Example /></Provider>);
    act(() => {jest.runAllTimers();});

    let table = tree.getByRole('grid');
    let rows = within(table).getAllByRole('row');

    expect(tree.queryByRole('toolbar')).toBeNull();
    triggerPress(rows[1]);

    expect(announce).toHaveBeenCalledWith('Actions available.');

    let toolbar = tree.getByRole('toolbar');
    expect(toolbar).toHaveAttribute('aria-label', 'Actions');

    let buttons = within(toolbar).getAllByRole('button');
    expect(buttons).toHaveLength(5);

    expect(tree.getByText('1 selected')).toBeInTheDocument();

    let clearButton = tree.getByLabelText('Clear selection');
    expect(clearButton.tagName).toBe('BUTTON');
  });

  it('should update the selected count when selecting more items', () => {
    let tree = render(<Provider theme={theme}><Example /></Provider>);
    act(() => {jest.runAllTimers();});

    let table = tree.getByRole('grid');
    let rows = within(table).getAllByRole('row');

    triggerPress(rows[1]);

    let selectedCount = tree.getByText('1 selected');

    triggerPress(rows[2]);
    expect(selectedCount).toHaveTextContent('2 selected');
  });

  it('should work with select all', () => {
    let tree = render(<Provider theme={theme}><Example /></Provider>);
    act(() => {jest.runAllTimers();});

    let selectAll = tree.getByLabelText('Select All');
    triggerPress(selectAll);

    expect(tree.getByText('All selected')).toBeInTheDocument();
  });

  it('should close and restore focus when pressing the clear button', () => {
    let tree = render(<Provider theme={theme}><Example /></Provider>);
    act(() => {jest.runAllTimers();});

    let table = tree.getByRole('grid');
    let rows = within(table).getAllByRole('row');
    let checkbox = within(rows[1]).getByRole('checkbox');

    triggerPress(checkbox);
    act(() => jest.runAllTimers());
    expect(document.activeElement).toBe(checkbox);

    let clearButton = tree.getByLabelText('Clear selection');

    act(() => clearButton.focus());
    triggerPress(clearButton);
    act(() => jest.runAllTimers());
    act(() => jest.runAllTimers());

    expect(tree.queryByRole('toolbar')).toBeNull();
    expect(document.activeElement).toBe(checkbox);
  });

  it('should close when pressing the escape key', () => {
    let tree = render(<Provider theme={theme}><Example /></Provider>);
    act(() => {jest.runAllTimers();});

    let table = tree.getByRole('grid');
    let rows = within(table).getAllByRole('row');
    let checkbox = within(rows[1]).getByRole('checkbox');

    triggerPress(checkbox);
    act(() => jest.runAllTimers());
    expect(document.activeElement).toBe(checkbox);

    let toolbar = tree.getByRole('toolbar');
    act(() => within(toolbar).getAllByRole('button')[0].focus());

    pressKey(document.activeElement, {key: 'Escape'});
    act(() => jest.runAllTimers());
    act(() => jest.runAllTimers());

    expect(tree.queryByRole('toolbar')).toBeNull();
    expect(document.activeElement).toBe(checkbox);
  });

  it('should fire onAction when clicking on an action', () => {
    let onAction = jest.fn();
    let tree = render(<Provider theme={theme}><Example onAction={onAction} /></Provider>);
    act(() => {jest.runAllTimers();});

    let table = tree.getByRole('grid');
    let rows = within(table).getAllByRole('row');

    triggerPress(rows[1]);

    let toolbar = tree.getByRole('toolbar');
    triggerPress(within(toolbar).getAllByRole('button')[0]);

    expect(onAction).toHaveBeenCalledWith('edit');
  });

  it('should restore focus back to the table', () => {
    jest.spyOn(HTMLElement.prototype, 'offsetWidth', 'get').mockImplementation(() => {
      if (this instanceof HTMLButtonElement) {
        return 100;
      }

      return 250;
    });


    let onAction = jest.fn();
    let tree = render(<Provider theme={theme}><Example onAction={onAction} /></Provider>);
    act(() => jest.runAllTimers());

    let table = tree.getByRole('grid');
    let rows = within(table).getAllByRole('row');

    triggerPress(rows[1]);

    let moreButton = tree.getByLabelText('Actions');
    triggerPress(moreButton);

    act(() => jest.runAllTimers());

    let menu = tree.getByRole('menu');

    expect(document.activeElement).toBe(menu);

    pressKey(document.activeElement, {key: 'Escape'});

    act(() => jest.runAllTimers());

    expect(document.activeElement).toBe(moreButton);

    pressKey(document.activeElement, {key: 'Escape'});

    act(() => jest.runAllTimers());

    expect(document.activeElement).toBe(rows[1]);
  });

  it('should restore focus back to the table when focused element index is scrolled out of view', () => {
    jest.spyOn(HTMLElement.prototype, 'offsetWidth', 'get').mockImplementation(() => {
      if (this instanceof HTMLButtonElement) {
        return 100;
      }

      return 250;
    });

    let onAction = jest.fn();
    let tree = render(<Provider theme={theme}><Example onAction={onAction} /></Provider>);
    act(() => jest.runAllTimers());

    let table = tree.getByRole('grid');
    let body = table.childNodes[1];
    let rows = within(table).getAllByRole('row');

    triggerPress(rows[1]);

    act(() => rows[2].focus());

    expect(body.scrollTop).toBe(0);

    body.scrollTop = 392;
    fireEvent.scroll(body);
    act(() => jest.runAllTimers());

    expect(body.scrollTop).toBe(392);
    expect(document.activeElement).toBe(table);

    let moreButton = tree.getByLabelText('Actions');
    triggerPress(moreButton);

    act(() => jest.runAllTimers());

    let menu = tree.getByRole('menu');

    expect(document.activeElement).toBe(menu);

    pressKey(document.activeElement, {key: 'Escape'});

    act(() => jest.runAllTimers());

    expect(document.activeElement).toBe(moreButton);

    pressKey(document.activeElement, {key: 'Escape'});

    act(() => jest.runAllTimers());

    expect(document.activeElement === within(table).getAllByRole('row')[2] || document.activeElement === table).toBe(true);
  });
});<|MERGE_RESOLUTION|>--- conflicted
+++ resolved
@@ -28,21 +28,9 @@
   }
 
   beforeAll(() => {
-<<<<<<< HEAD
-    offsetWidth = jest.spyOn(window.HTMLElement.prototype, 'clientWidth', 'get').mockImplementation(() => 1000);
-    offsetHeight = jest.spyOn(window.HTMLElement.prototype, 'clientHeight', 'get').mockImplementation(() => 500);
-    jest.spyOn(window, 'requestAnimationFrame').mockImplementation(cb => cb());
-    jest.useFakeTimers('legacy');
-=======
     jest.spyOn(window.HTMLElement.prototype, 'clientWidth', 'get').mockImplementation(() => 1000);
     jest.spyOn(window.HTMLElement.prototype, 'clientHeight', 'get').mockImplementation(() => 500);
     jest.useFakeTimers();
->>>>>>> 2b4abbc7
-  });
-
-  afterAll(function () {
-    offsetWidth.mockReset();
-    offsetHeight.mockReset();
   });
 
   afterEach(() => {
