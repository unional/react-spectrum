--- conflicted
+++ resolved
@@ -36,7 +36,6 @@
     "url": "https://github.com/adobe/react-spectrum"
   },
   "dependencies": {
-<<<<<<< HEAD
     "@react-aria/focus": "workspace:^",
     "@react-aria/interactions": "workspace:^",
     "@react-aria/switch": "workspace:^",
@@ -44,15 +43,6 @@
     "@react-stately/toggle": "workspace:^",
     "@react-types/shared": "workspace:^",
     "@react-types/switch": "workspace:^",
-=======
-    "@react-aria/focus": "^3.17.0",
-    "@react-aria/interactions": "^3.21.2",
-    "@react-aria/switch": "^3.6.3",
-    "@react-spectrum/utils": "^3.11.6",
-    "@react-stately/toggle": "^3.7.3",
-    "@react-types/shared": "^3.23.0",
-    "@react-types/switch": "^3.5.2",
->>>>>>> c81c9463
     "@swc/helpers": "^0.5.0"
   },
   "devDependencies": {
