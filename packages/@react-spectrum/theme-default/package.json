--- conflicted
+++ resolved
@@ -36,11 +36,7 @@
     "url": "https://github.com/adobe/react-spectrum"
   },
   "dependencies": {
-<<<<<<< HEAD
     "@react-types/provider": "workspace:^",
-=======
-    "@react-types/provider": "^3.8.0",
->>>>>>> c81c9463
     "@swc/helpers": "^0.5.0"
   },
   "devDependencies": {
