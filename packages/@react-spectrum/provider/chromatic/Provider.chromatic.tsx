/*
 * Copyright 2020 Adobe. All rights reserved.
 * This file is licensed to you under the Apache License, Version 2.0 (the "License");
 * you may not use this file except in compliance with the License. You may obtain a copy
 * of the License at http://www.apache.org/licenses/LICENSE-2.0
 *
 * Unless required by applicable law or agreed to in writing, software distributed under
 * the License is distributed on an "AS IS" BASIS, WITHOUT WARRANTIES OR REPRESENTATIONS
 * OF ANY KIND, either express or implied. See the License for the specific language
 * governing permissions and limitations under the License.
 */

import {Button} from '@react-spectrum/button';
import {Checkbox, CheckboxGroup} from '@react-spectrum/checkbox';
import {ComboBox, Item} from '@react-spectrum/combobox';
import customTheme from './custom-theme.css';
import {Flex} from '@react-spectrum/layout';
import {Form} from '@react-spectrum/form';
import {Meta} from '@storybook/react';
import {NumberField} from '@react-spectrum/numberfield';
import {Provider} from '../';
import {ProviderProps} from '@react-types/provider';
import {Radio, RadioGroup} from '@react-spectrum/radio';
import React from 'react';
import scaleLarge from '@adobe/spectrum-css-temp/vars/spectrum-large.css';
import scaleMedium from '@adobe/spectrum-css-temp/vars/spectrum-medium.css';
import {SearchField} from '@react-spectrum/searchfield';
import {Switch} from '@react-spectrum/switch';
import {TextField} from '@react-spectrum/textfield';
import {useBreakpoint} from '@react-spectrum/utils';

const THEME = {
  light: customTheme,
  medium: scaleMedium,
  large: scaleLarge
};

const meta: Meta<ProviderProps> = {
  title: 'Provider'
};

export default meta;

const Template = (args: ProviderProps) => (
  <Provider {...args} UNSAFE_style={{padding: 50}}>
    <Form>
      <Flex> {/* Extra div via Flex so that the button does not expand to 100% width */}
        <Button variant="primary">I am a button</Button>
      </Flex>
      <Checkbox isSelected>Cats!</Checkbox>
      <CheckboxGroup defaultValue={['dragons']} label="Pets">
        <Checkbox value="dogs">Dogs</Checkbox>
        <Checkbox value="cats">Cats</Checkbox>
        <Checkbox value="dragons">Dragons</Checkbox>
      </CheckboxGroup>
      <ComboBox label="More Animals">
        <Item key="red panda">Red Panda</Item>
        <Item key="aardvark">Aardvark</Item>
        <Item key="kangaroo">Kangaroo</Item>
        <Item key="snake">Snake</Item>
      </ComboBox>
      <NumberField label="Years lived there" />
      <RadioGroup value="dogs" label="A radio group">
        <Radio value="dogs">Dogs</Radio>
        <Radio value="cats">Cats</Radio>
        <Radio value="horses">Horses</Radio>
      </RadioGroup>
      <SearchField label="Search" />
      <Switch isSelected>Dogs!</Switch>
      <TextField
        label="A text field"
        placeholder="Something"
        marginTop="size-100"
        necessityIndicator="label"
        value="dummy value" />
    </Form>
  </Provider>
);

const NestedColorSchemeTemplate = () => (
  <Provider colorScheme="dark" UNSAFE_style={{padding: 50, textAlign: 'center', width: 500}}>
    <Button variant="primary">I am a dark button</Button>
    <Provider colorScheme="light" UNSAFE_style={{padding: 50, margin: 50, textAlign: 'center'}}>
      <Button variant="primary">I am a light button</Button>
    </Provider>
  </Provider>
);

const NestedPropTemplate = () => (
  <Provider isDisabled>
    <Button variant="primary">I am disabled</Button>
    <Provider isQuiet>
      <Button variant="primary">I am disabled and quiet</Button>
    </Provider>
  </Provider>
);

const ResponsiveStyleTemplate = () => (
  <Provider>
    <div>
      <TextField
        label="A text field"
        placeholder="Something"
        width={{base: 'size-800', S: 'size-1000', M: 'size-2000', L: 'size-3000'}} />
    </div>
    <Button
      isHidden={{base: false, S: false, M: false, L: true}}
      marginTop={{base: 'size-100', M: 'size-1000'}}
      variant="primary" >
      This button is hidden in large display.
    </Button>
  </Provider>
);

const CustomResponsivStylePropsTemplate = () => {
  let Breakpoint = () => {
    let {matchedBreakpoints} = useBreakpoint();
    let breakpoint = matchedBreakpoints[0];
    let width = {base: 'size-1600', XS: 'size-2000', S: 'size-2400', M: 'size-3000', L: 'size-3400', XL: 'size-4600', XXL: 'size-6000'};
    return (
      <>
        <Button
          variant="primary"
          width={width} >
          Button with {breakpoint} breakpoint.
        </Button>
        <div>
          width: {width[breakpoint]}
        </div>
      </>
    );
  };
  return (
    <Provider
      breakpoints={{S: 480, M: 640, L: 1024}}
      UNSAFE_style={{padding: 50}}>
      <Breakpoint />
    </Provider>
  );
};

const BreakpointOmittedTemplate = () => {
  let Breakpoint = () => {
    let {matchedBreakpoints} = useBreakpoint();
    let breakpoint = matchedBreakpoints[0];
    let width = {base: 'size-1600', S: 'size-2400', L: 'size-3400'};
    return (
      <>
        <p>
          button's width will be S: 'size-2400' at M viewport.
        </p>
        <Button
          variant="primary"
          width={width} >
          Button with {breakpoint} breakpoint.
        </Button>
      </>
    );
  };
  return (
    <Provider UNSAFE_style={{padding: 50}}>
      <Breakpoint />
    </Provider>
  );
};

<<<<<<< HEAD
export const Default = Template().bind({});
Default.name = 'default';
Default.args = {};

// keeping custom theme to show that the theme only changes expected things, in this case, the button, nothing else
export const CustomTheme = Template().bind({});
CustomTheme.name = 'custom theme';
CustomTheme.args = {theme: THEME};

export const NestedColorScheme = NestedColorSchemeTemplate().bind({});
NestedColorScheme.name = 'nested color schemes';
NestedColorScheme.args = {};

export const NestedProp = NestedPropTemplate().bind({});
NestedProp.name = 'nested props';
NestedProp.args = {};

// Previous this weren't included because of unit tests and visual comparisions
// in the individual components, but we should have this to confirm that components
// are using usePRoviderProps correctly
export const Quiet = Template().bind({});
Quiet.name = 'isQuiet';
Quiet.args = {isQuiet: true};

export const Emphasized = Template().bind({});
Emphasized.name = 'isEmphasized';
Emphasized.args = {isEmphasized: true};

export const Disabled = Template().bind({});
Disabled.name = 'isDisabled';
Disabled.args = {isDisabled: true};

export const ReadOnly = Template().bind({});
ReadOnly.name = 'isReadOnly';
ReadOnly.args = {isReadOnly: true};

export const Required = Template().bind({});
Required.name = 'isRequired';
Required.args = {isRequired: true};

export const ResponsiveStyle = ResponsiveStyleTemplate().bind({});
ResponsiveStyle.parameters = {
  chromatic: {viewports: [320, 700, 1000, 1200, 1300]},
  chromaticProvider: {colorSchemes: ['light'], locales: ['en-US'], scales: ['large'], disableAnimations: true}
=======
export const Default = {
  render: Template,
  name: 'default',
  args: {}
>>>>>>> d5282cf0
};

export const CustomTheme = {
  render: Template,
  name: 'custom theme',
  args: {theme: THEME}
};

export const NestedColorScheme = {
  render: NestedColorSchemeTemplate,
  name: 'nested color schemes',
  args: {}
};

export const NestedProp = {
  render: NestedPropTemplate,
  name: 'nested props',
  args: {}
};

export const Quiet = {
  render: Template,
  name: 'isQuiet',
  args: {isQuiet: true}
};

export const Emphasized = {
  render: Template,
  name: 'isEmphasized',
  args: {isEmphasized: true}
};

export const Disabled = {
  render: Template,
  name: 'isDisabled',
  args: {isDisabled: true}
};

export const ReadOnly = {
  render: Template,
  name: 'isReadOnly',
  args: {isReadOnly: true}
};

export const Required = {
  render: Template,
  name: 'isRequired',
  args: {isRequired: true}
};

export const ResponsiveStyle = {
  render: ResponsiveStyleTemplate,

  parameters: {
    chromatic: {viewports: [320, 700, 1000, 1200, 1300]},
    chromaticProvider: {
      colorSchemes: ['light'],
      locales: ['en-US'],
      scales: ['large'],
      disableAnimations: true
    }
  }
};

export const CustomResponsivStyleProps = {
  render: CustomResponsivStylePropsTemplate,
  storyNname: 'custom responsive styleProps',

  parameters: {
    chromatic: {viewports: [320, 600, 1000, 1200, 1300, 1600]},
    chromaticProvider: {
      colorSchemes: ['light'],
      locales: ['en-US'],
      scales: ['large'],
      disableAnimations: true
    }
  }
};

export const BreakpointOmitted = {
  render: BreakpointOmittedTemplate,

  parameters: {
    chromatic: {viewports: [320, 1000, 1200]},
    chromaticProvider: {
      colorSchemes: ['light'],
      locales: ['en-US'],
      scales: ['large'],
      disableAnimations: true
    }
  }
};<|MERGE_RESOLUTION|>--- conflicted
+++ resolved
@@ -164,57 +164,10 @@
   );
 };
 
-<<<<<<< HEAD
-export const Default = Template().bind({});
-Default.name = 'default';
-Default.args = {};
-
-// keeping custom theme to show that the theme only changes expected things, in this case, the button, nothing else
-export const CustomTheme = Template().bind({});
-CustomTheme.name = 'custom theme';
-CustomTheme.args = {theme: THEME};
-
-export const NestedColorScheme = NestedColorSchemeTemplate().bind({});
-NestedColorScheme.name = 'nested color schemes';
-NestedColorScheme.args = {};
-
-export const NestedProp = NestedPropTemplate().bind({});
-NestedProp.name = 'nested props';
-NestedProp.args = {};
-
-// Previous this weren't included because of unit tests and visual comparisions
-// in the individual components, but we should have this to confirm that components
-// are using usePRoviderProps correctly
-export const Quiet = Template().bind({});
-Quiet.name = 'isQuiet';
-Quiet.args = {isQuiet: true};
-
-export const Emphasized = Template().bind({});
-Emphasized.name = 'isEmphasized';
-Emphasized.args = {isEmphasized: true};
-
-export const Disabled = Template().bind({});
-Disabled.name = 'isDisabled';
-Disabled.args = {isDisabled: true};
-
-export const ReadOnly = Template().bind({});
-ReadOnly.name = 'isReadOnly';
-ReadOnly.args = {isReadOnly: true};
-
-export const Required = Template().bind({});
-Required.name = 'isRequired';
-Required.args = {isRequired: true};
-
-export const ResponsiveStyle = ResponsiveStyleTemplate().bind({});
-ResponsiveStyle.parameters = {
-  chromatic: {viewports: [320, 700, 1000, 1200, 1300]},
-  chromaticProvider: {colorSchemes: ['light'], locales: ['en-US'], scales: ['large'], disableAnimations: true}
-=======
 export const Default = {
   render: Template,
   name: 'default',
   args: {}
->>>>>>> d5282cf0
 };
 
 export const CustomTheme = {
