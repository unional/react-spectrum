{
  "name": "@react-spectrum/theme-express",
  "version": "3.0.0-alpha.11",
  "description": "Spectrum UI components in React",
  "license": "Apache-2.0",
  "main": "dist/main.js",
  "module": "dist/module.js",
  "exports": {
    "types": "./dist/types.d.ts",
    "import": "./dist/import.mjs",
    "require": "./dist/main.js"
  },
  "types": "dist/types.d.ts",
  "source": "src/index.ts",
  "files": [
    "dist",
    "src"
  ],
  "sideEffects": [
    "*.css"
  ],
  "targets": {
    "main": {
      "includeNodeModules": [
        "@adobe/spectrum-css-temp"
      ]
    },
    "module": {
      "includeNodeModules": [
        "@adobe/spectrum-css-temp"
      ]
    }
  },
  "repository": {
    "type": "git",
    "url": "https://github.com/adobe/react-spectrum"
  },
  "dependencies": {
<<<<<<< HEAD
    "@react-spectrum/theme-default": "workspace:^",
    "@react-types/provider": "workspace:^",
=======
    "@react-spectrum/theme-default": "^3.5.9",
    "@react-types/provider": "^3.8.0",
>>>>>>> c81c9463
    "@swc/helpers": "^0.5.0"
  },
  "devDependencies": {
    "@adobe/spectrum-css-temp": "3.0.0-alpha.1"
  },
  "publishConfig": {
    "access": "public"
  },
  "peerDependencies": {
    "react": "^16.8.0 || ^17.0.0-rc.1 || ^18.0.0"
  }
}<|MERGE_RESOLUTION|>--- conflicted
+++ resolved
@@ -36,13 +36,8 @@
     "url": "https://github.com/adobe/react-spectrum"
   },
   "dependencies": {
-<<<<<<< HEAD
     "@react-spectrum/theme-default": "workspace:^",
     "@react-types/provider": "workspace:^",
-=======
-    "@react-spectrum/theme-default": "^3.5.9",
-    "@react-types/provider": "^3.8.0",
->>>>>>> c81c9463
     "@swc/helpers": "^0.5.0"
   },
   "devDependencies": {
