--- conflicted
+++ resolved
@@ -36,21 +36,12 @@
     "url": "https://github.com/adobe/react-spectrum"
   },
   "dependencies": {
-<<<<<<< HEAD
     "@internationalized/date": "workspace:^",
     "@react-aria/i18n": "workspace:^",
     "@react-aria/utils": "workspace:^",
     "@react-spectrum/label": "workspace:^",
     "@react-spectrum/utils": "workspace:^",
     "@react-types/shared": "workspace:^",
-=======
-    "@internationalized/date": "^3.5.4",
-    "@react-aria/i18n": "^3.11.1",
-    "@react-aria/utils": "^3.24.1",
-    "@react-spectrum/label": "^3.16.6",
-    "@react-spectrum/utils": "^3.11.7",
-    "@react-types/shared": "^3.23.1",
->>>>>>> 1cacbf1d
     "@swc/helpers": "^0.5.0"
   },
   "devDependencies": {
