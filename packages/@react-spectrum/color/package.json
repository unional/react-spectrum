--- conflicted
+++ resolved
@@ -36,46 +36,29 @@
     "url": "https://github.com/adobe/react-spectrum"
   },
   "dependencies": {
-<<<<<<< HEAD
     "@react-aria/color": "workspace:^",
     "@react-aria/focus": "workspace:^",
     "@react-aria/i18n": "workspace:^",
     "@react-aria/interactions": "workspace:^",
     "@react-aria/utils": "workspace:^",
+    "@react-spectrum/dialog": "workspace:^",
     "@react-spectrum/form": "workspace:^",
     "@react-spectrum/label": "workspace:^",
+    "@react-spectrum/overlays": "workspace:^",
+    "@react-spectrum/picker": "workspace:^",
     "@react-spectrum/textfield": "workspace:^",
     "@react-spectrum/utils": "workspace:^",
+    "@react-spectrum/view": "workspace:^",
     "@react-stately/color": "workspace:^",
     "@react-types/color": "workspace:^",
     "@react-types/shared": "workspace:^",
     "@react-types/textfield": "workspace:^",
-    "@swc/helpers": "^0.5.0"
-=======
-    "@react-aria/color": "3.0.0-beta.32",
-    "@react-aria/focus": "^3.17.0",
-    "@react-aria/i18n": "^3.11.0",
-    "@react-aria/interactions": "^3.21.2",
-    "@react-aria/utils": "^3.24.0",
-    "@react-spectrum/dialog": "^3.8.10",
-    "@react-spectrum/form": "^3.7.5",
-    "@react-spectrum/label": "^3.16.5",
-    "@react-spectrum/overlays": "^5.6.0",
-    "@react-spectrum/picker": "^3.14.4",
-    "@react-spectrum/textfield": "^3.12.0",
-    "@react-spectrum/utils": "^3.11.6",
-    "@react-spectrum/view": "^3.6.9",
-    "@react-stately/color": "^3.6.0",
-    "@react-types/color": "3.0.0-beta.24",
-    "@react-types/shared": "^3.23.0",
-    "@react-types/textfield": "^3.9.2",
     "@swc/helpers": "^0.5.0",
-    "react-aria-components": "^1.2.0"
->>>>>>> c81c9463
+    "react-aria-components": "workspace:^"
   },
   "devDependencies": {
     "@adobe/spectrum-css-temp": "3.0.0-alpha.1",
-    "@react-spectrum/style-macro-s1": "3.0.0-alpha.0"
+    "@react-spectrum/style-macro-s1": "workspace:^"
   },
   "peerDependencies": {
     "@react-spectrum/provider": "^3.0.0",
