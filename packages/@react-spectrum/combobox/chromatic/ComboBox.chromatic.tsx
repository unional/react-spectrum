--- conflicted
+++ resolved
@@ -108,51 +108,6 @@
   </Grid>
 );
 
-<<<<<<< HEAD
-export const PropDefaults = Template.bind({});
-PropDefaults.name = 'default';
-PropDefaults.args = {};
-
-export const PropSelectedKey = Template.bind({});
-PropSelectedKey.name = 'selectedKey: 2';
-PropSelectedKey.args = {selectedKey: '2'};
-
-export const PropInputValue = Template.bind({});
-PropInputValue.name = 'inputValue: Blah';
-PropInputValue.args = {inputValue: 'Blah'};
-
-export const PropAriaLabelled = Template.bind({});
-PropAriaLabelled.name = 'aria-label';
-PropAriaLabelled.args = {'aria-label': 'Label'};
-
-export const PropLabelEnd = Template.bind({});
-PropLabelEnd.name = 'label end';
-PropLabelEnd.args = {...PropDefaults.args, labelAlign: 'end'};
-
-export const PropLabelSide = TemplateSideLabel.bind({});
-PropLabelSide.name = 'label side';
-PropLabelSide.args = {...PropDefaults.args, labelPosition: 'side'};
-
-export const PropCustomWidth = Template.bind({});
-PropCustomWidth.name = 'custom width';
-PropCustomWidth.args = {...PropDefaults.args, width: 'size-1600'};
-PropCustomWidth.parameters = {
-  chromaticProvider: {
-    express: false
-  }
-};
-
-export const PropContextualHelp = Template.bind({});
-PropContextualHelp.name = 'contextual help';
-PropContextualHelp.args = {
-  ...PropDefaults.args,
-  contextualHelp: (
-    <ContextualHelp>
-      <Heading>What is a segment?</Heading>
-      <Content>Segments identify who your visitors are, what devices and services they use, where they navigated from, and much more.</Content>
-    </ContextualHelp>
-  )
-=======
 export const PropDefaults = {
   render: Template,
   name: 'default',
@@ -216,5 +171,4 @@
       </ContextualHelp>
     )
   }
->>>>>>> d5282cf0
 };