/*
 * Copyright 2020 Adobe. All rights reserved.
 * This file is licensed to you under the Apache License, Version 2.0 (the "License");
 * you may not use this file except in compliance with the License. You may obtain a copy
 * of the License at http://www.apache.org/licenses/LICENSE-2.0
 *
 * Unless required by applicable law or agreed to in writing, software distributed under
 * the License is distributed on an "AS IS" BASIS, WITHOUT WARRANTIES OR REPRESENTATIONS
 * OF ANY KIND, either express or implied. See the License for the specific language
 * governing permissions and limitations under the License.
 */

import {action} from '@storybook/addon-actions';
import {ActionButton, Button} from '@react-spectrum/button';
import Add from '@spectrum-icons/workflow/Add';
import Alert from '@spectrum-icons/workflow/Alert';
import Bell from '@spectrum-icons/workflow/Bell';
import {ButtonGroup} from '@react-spectrum/buttongroup';
import {chain} from '@react-aria/utils';
import {ComboBox, Item, Section} from '../';
import {ComponentMeta, ComponentStoryObj} from '@storybook/react';
import {Content} from '@react-spectrum/view';
import {ContextualHelp} from '@react-spectrum/contextualhelp';
import Copy from '@spectrum-icons/workflow/Copy';
import {Dialog, DialogTrigger} from '@react-spectrum/dialog';
import Draw from '@spectrum-icons/workflow/Draw';
import {Flex} from '@react-spectrum/layout';
import {Heading, Text} from '@react-spectrum/text';
import {Key} from '@react-types/shared';
import {Link} from '@react-spectrum/link';
<<<<<<< HEAD
import React, {useRef, useState, useEffect} from 'react';
import {Text} from '@react-spectrum/text';
import {useAsyncList} from '@react-stately/data';
=======
import React, {useRef, useState} from 'react';
import {useAsyncList, useListData, useTreeData} from '@react-stately/data';
>>>>>>> dbd925aa
import {useFilter} from '@react-aria/i18n';

let items = [
  {name: 'Aardvark', id: '1'},
  {name: 'Kangaroo', id: '2'},
  {name: 'Snake', id: '3'}
];

let withSection = [
  {name: 'Animals', id: 's1', children: [
    {name: 'Aardvark', id: '1'},
    {name: 'Kangaroo', id: '2'},
    {name: 'Snake', id: '3'}
  ]},
  {name: 'People', id: 's2', children: [
    {name: 'Danni', id: '4'},
    {name: 'Devon', id: '5'},
    {name: 'Ross', id: '6'}
  ]}
];

let lotsOfSections: any[] = [];
for (let i = 0; i < 50; i++) {
  let children = [];
  for (let j = 0; j < 50; j++) {
    children.push({name: `Section ${i}, Item ${j}`});
  }

  lotsOfSections.push({name: 'Section ' + i, children});
}

export type ComboBoxStory = ComponentStoryObj<typeof ComboBox>;

export default {
  title: 'ComboBox',
  component: ComboBox,
  args: {
    label: 'Combobox',
    onOpenChange: action('onOpenChange'),
    onInputChange: action('onInputChange'),
    onSelectionChange: action('onSelectionChange'),
    onBlur: action('onBlur'),
    onFocus: action('onFocus')
  },
  argTypes: {
    defaultItems: {
      table: {
        disable: true
      }
    },
    contextualHelp: {
      table: {
        disable: true
      }
    },
    onOpenChange: {
      table: {
        disable: true
      }
    },
    disabledKeys: {
      table: {
        disable: true
      }
    },
    inputValue: {
      table: {
        disable: true
      }
    },
    defaultInputValue: {
      table: {
        disable: true
      }
    },
    defaultSelectedKey: {
      table: {
        disable: true
      }
    },
    selectedKey: {
      table: {
        disable: true
      }
    },
    onInputChange: {
      table: {
        disable: true
      }
    },
    onSelectionChange: {
      table: {
        disable: true
      }
    },
    onBlur: {
      table: {
        disable: true
      }
    },
    onFocus: {
      table: {
        disable: true
      }
    },
    label: {
      control: 'text'
    },
    'aria-label': {
      control: 'text'
    },
    isDisabled: {
      control: 'boolean'
    },
    isQuiet: {
      control: 'boolean'
    },
    isReadOnly: {
      control: 'boolean'
    },
    autoFocus: {
      control: 'boolean'
    },
    isRequired: {
      control: 'boolean'
    },
    necessityIndicator: {
      control: 'select',
      options: ['icon', 'label']
    },
    labelAlign: {
      control: 'select',
      options: ['end', 'start']
    },
    labelPosition: {
      control: 'select',
      options: ['top', 'side']
    },
    validationState: {
      control: 'select',
      options: [null, 'valid', 'invalid']
    },
    description: {
      control: 'text'
    },
    errorMessage: {
      control: 'text'
    },
    menuTrigger: {
      control: 'select',
      options: ['focus', 'manual']
    },
    direction: {
      control: 'radio',
      options: ['top', 'bottom']
    },
    align: {
      control: 'radio',
      options: ['start', 'end']
    },
    allowsCustomValue: {
      control: 'boolean'
    },
    width: {
      control: {
        type: 'radio',
        options: [null, '100px', '480px', 'size-4600']
      }
    },
    menuWidth: {
      control: {
        type: 'radio',
        options: [null, '100px', '480px', 'size-4600']
      }
    }
  }
} as ComponentMeta<typeof ComboBox>;

export const Default: ComboBoxStory = {
  render: (args) => render(args),
  name: 'static items'
};

export const Dynamic: ComboBoxStory = {
  args: {defaultItems: items},
  render: (args) => (
    <ComboBox {...args}>
      {(item: any) => <Item>{item.name}</Item>}
    </ComboBox>
  ),
  name: 'dynamic items'
};

export const NoItems: ComboBoxStory = {
  ...Dynamic,
  args: {defaultItems: []},
  name: 'no items'
};

export const MappedItems: ComboBoxStory = {
  args: {defaultSelectedKey: '2'},
  render: (args) => <ComboBoxWithMap {...args} />,
  name: 'with mapped items (defaultItem and items undef)'
};

export const Sections: ComboBoxStory = {
  args: {defaultItems: withSection},
  render: (args) => (
    <ComboBox {...args}>
      {(item: any) => (
        <Section key={item.name} items={item.children} title={item.name}>
          {(item: any) => <Item key={item.name}>{item.name}</Item>}
        </Section>
      )}
    </ComboBox>
  ),
  name: 'with sections'
};

export const ManySections: ComboBoxStory = {
  ...Sections,
  args: {defaultItems: lotsOfSections},
  name: 'with many sections'
};

export const ComplexItems: ComboBoxStory = {
  args: {label: 'Select action'},
  render: (args) => (
    <ComboBox {...args}>
      <Item textValue="Add to queue">
        <Add />
        <Text>Add to queue</Text>
        <Text slot="description">Add to current watch queue.</Text>
      </Item>
      <Item textValue="Add review">
        <Draw />
        <Text>Add review</Text>
        <Text slot="description">Post a review for the episode.</Text>
      </Item>
      <Item textValue="Subscribe to series">
        <Bell />
        <Text>Subscribe to series</Text>
        <Text slot="description">
          Add series to your subscription list and be notified when a new episode
          airs.
        </Text>
      </Item>
      <Item textValue="Report">
        <Alert />
        <Text>Report</Text>
        <Text slot="description">Report an issue/violation.</Text>
      </Item>
    </ComboBox>
  )
};

export const UserProvidedLabel: ComboBoxStory = {
  args: {label: 'Select action'},
  render: (args) => (
    <Flex direction="column" width="size-3000">
      <label id="test-label" htmlFor="test-id">Combobox</label>
      <ComboBox  {...args} id="test-id" aria-labelledby="test-label">
        <Item key="one">Item One</Item>
        <Item key="two" textValue="Item Two">
          <Copy size="S" />
          <Text>Item Two</Text>
        </Item>
        <Item key="three">Item Three</Item>
      </ComboBox>
    </Flex>
  )
};

export const DisabledKeys: ComboBoxStory = {
  args: {defaultItems: withSection, label: 'Combobox', disabledKeys: ['Snake', 'Ross']},
  render: (args) => (
    <ComboBox {...args}>
      {(item: any) => (
        <Section key={item.name} items={item.children} title={item.name}>
          {(item: any) => <Item key={item.name}>{item.name}</Item>}
        </Section>
      )}
    </ComboBox>
  )
};

export const ContextualHelpStory: ComboBoxStory = {
  ...Default,
  args: {
    ...Default.args,
    contextualHelp: (
      <ContextualHelp>
        <Heading>What is a segment?</Heading>
        <Content>Segments identify who your visitors are, what devices and services they use, where they navigated from, and much more.</Content>
      </ContextualHelp>
    )
  },
  name: 'contextual help'
};

export const Resize: ComboBoxStory = {
  render: (args) => <ResizeCombobox {...args} />
};

export const SmallDiv: ComboBoxStory = {
  render: (args) => (
    <Flex width="size-500">
      {render(args)}
    </Flex>
  ),
  name: 'in small div'
};

export const ControlledInputValueStory: ComboBoxStory = {
  args: {inputValue: 'Snake', disabledKeys: ['2', '6']},
  render: (args) => <ControlledValueComboBox {...args} />,
  name: 'inputValue (controlled)'
};

export const DefaultInputValue: ComboBoxStory = {
  ...Default,
  args: {defaultInputValue: 'Item Three', disabledKeys: ['two']},
  name: 'defaultInputValue (uncontrolled)'
};

export const ControlledSelectedKey: ComboBoxStory = {
  args: {selectedKey: '4', disabledKeys: ['2', '6']},
  render: (args) => <ControlledKeyComboBox {...args} />,
  name: 'selectedKey (controlled)'
};

export const DefaultSelectedKey: ComboBoxStory = {
  ...Default,
  args: {defaultSelectedKey: 'two', disabledKeys: ['one']},
  name: 'defaultSelectedKey (uncontrolled)'
};

export const AllControlled: ComboBoxStory = {
  args: {selectedKey: '2', inputValue: 'Kangaroo', disabledKeys: ['2', '6']},
  render: (args) => <AllControlledComboBox {...args} />,
  name: 'inputValue and selectedKey (controlled)'
};

export const DefaultInputAndKey: ComboBoxStory = {
  ...Default,
  args: {defaultInputValue: 'Item Two', defaultSelectedKey: 'two', disabledKeys: ['two']},
  name: 'defaultInputValue and defaultSelectedKey (uncontrolled)'
};

export const ControlledInputDefaultKey: ComboBoxStory = {
  ...ControlledInputValueStory,
  args: {inputValue: 'K', defaultSelectedKey: 'two', disabledKeys: ['2', '6']},
  name: 'inputValue and defaultSelectedKey (controlled by inputvalue)'
};

export const ControlledInputValue: ComboBoxStory = {
  ...ControlledSelectedKey,
  args: {defaultInputValue: 'Blah', selectedKey: '2', disabledKeys: ['2', '6']},
  name: 'defaultInputValue and selectedKey (controlled by selectedKey)'
};

export const CustomFilter: ComboBoxStory = {
  render: (args) => <CustomFilterComboBox {...args} />
};

export const LoadingState: ComboBoxStory = {
  render: (args) => <LoadingExamples {...args} />
};

export const FilteringListData: ComboBoxStory = {
  render: (args) => <ListDataExample {...args} />,
  name: 'filtering with useListData'
};

export const SeverSideFiltering: ComboBoxStory = {
  render: (args) => <AsyncLoadingExample {...args} />,
  name: 'server side filtering with useAsyncList'
};

export const SeverSideFilteringControlled: ComboBoxStory = {
  render: (args) => <AsyncLoadingExampleControlledKey {...args} />,
  name: 'server side filtering with useAsyncList (controlled key)'
};

export const SeverSideFilteringControlledReset: ComboBoxStory = {
  render: (args) => <AsyncLoadingExampleControlledKeyWithReset {...args} />,
  name: 'server side filtering with controlled key and inputValue reset if not focused'
};

export const InDialog: ComboBoxStory = {
  render: (args) => <ComboBoxWithinDialog {...args} />,
  name: 'within a dialog'
};

export const WithinScrollableElement: ComboBoxStory = {
  render: (args) => <WithinScrollableContainerComboBox {...args} />
};

export const WHCM: ComboBoxStory = {
  render: () => (
    <Flex direction="column" gap="size-200">
      <Flex gap="size-200">Shows the different states from <Link><a href="https://spectrum.adobe.com/static/Windows-High-Contrast-Kits/Combobox-WindowsHighContrast.xd">spectrum</a></Link></Flex>
      {renderRow({placeholder: 'Type here...'})}
      {renderRow()}
      {renderRow({labelPosition: 'side'})}
      {renderRow({isQuiet: true, placeholder: 'Type here...'})}
      {renderRow({isQuiet: true})}
      {renderRow({isRequired: true})}
      {renderRow({isRequired: true, isQuiet: true})}
      {renderRow({validationState: 'invalid'})}
      {renderRow({validationState: 'invalid', isQuiet: true})}
    </Flex>
  )
};

export const Links: ComboBoxStory = {
  render: (args) => (
    <ComboBox {...args}>
      <Item key="foo">Foo</Item>
      <Item key="bar">Bar</Item>
      <Item href="https://google.com">Google</Item>
    </ComboBox>
  )
};

function LoadingExamples(props) {
  return (
    <Flex gap="size-300" direction="column" >
      <ComboBox {...props} label="Combobox (loading)" loadingState="loading" defaultItems={items} >
        {(item: any) => <Item>{item.name}</Item>}
      </ComboBox>
      <ComboBox {...props} label="Combobox (filtering)" loadingState="filtering" defaultItems={items}>
        {(item: any) => <Item>{item.name}</Item>}
      </ComboBox>
      <ComboBox {...props} label="Combobox (loading + menuTrigger manual)" loadingState="loading" menuTrigger="manual" defaultItems={items} >
        {(item: any) => <Item>{item.name}</Item>}
      </ComboBox>
      <ComboBox {...props} label="Combobox (loading more)" loadingState="loadingMore" defaultItems={items}>
        {(item: any) => <Item>{item.name}</Item>}
      </ComboBox>
    </Flex>
  );
}

function ListDataExample(props) {
  let {contains} = useFilter({sensitivity: 'base'});
  let list = useListData({
    initialItems: items,
    initialFilterText: 'Snake',
    filter(item, text) {
      return contains(item.name, text);
    }
  });

  let [showAll, setShowAll] = useState(false);

  return (
    <Flex gap="size-300" direction="column" >
      <ComboBox
        {...props}
        onOpenChange={(open, reason) => {
          if (reason === 'manual' && open) {
            setShowAll(true);
          }
        }}
        label="ComboBox (show all on open)"
        items={showAll ? items : list.items}
        inputValue={list.filterText}
        onInputChange={(value) => {
          setShowAll(false);
          list.setFilterText(value);
        }}>
        {(item: any) => <Item>{item.name}</Item>}
      </ComboBox>
      <ComboBox
        {...props}
        label="ComboBox (default controlled items behavior)"
        items={list.items}
        inputValue={list.filterText}
        onInputChange={list.setFilterText}>
        {(item: any) => <Item>{item.name}</Item>}
      </ComboBox>
    </Flex>
  );
}

function AsyncLoadingExample(props) {
  interface StarWarsChar {
    name: string,
    url: string
  }

  let list = useAsyncList<StarWarsChar>({
    async load({signal, cursor, filterText}) {
      if (cursor) {
        cursor = cursor.replace(/^http:\/\//i, 'https://');
      }

      // Slow down load so progress circle can appear
      await new Promise(resolve => setTimeout(resolve, 1500));
      let res = await fetch(cursor || `https://swapi.py4e.com/api/people/?search=${filterText}`, {signal});
      let json = await res.json();

      return {
        items: json.results,
        cursor: json.next
      };
    }
  });

  return (
    <ComboBox
      label="Star Wars Character Lookup"
      {...props}
      items={list.items}
      inputValue={list.filterText}
      onInputChange={list.setFilterText}
      loadingState={list.loadingState}
      onLoadMore={chain(props?.onLoadMore, list.loadMore)}>
      {(item: any) => <Item key={item.name}>{item.name}</Item>}
    </ComboBox>
  );
}

function AsyncLoadingExampleControlledKey(props) {
  interface StarWarsChar {
    name: string,
    url: string
  }

  let list = useAsyncList<StarWarsChar>({
    async load({signal, cursor, filterText}) {
      if (cursor) {
        cursor = cursor.replace(/^http:\/\//i, 'https://');
      }

      // Slow down load so progress circle can appear
      await new Promise(resolve => setTimeout(resolve, 1500));

      let res = await fetch(cursor || `https://swapi.py4e.com/api/people/?search=${filterText}`, {signal});
      let json = await res.json();

      return {
        items: json.results,
        cursor: json.next
      };
    },
    initialSelectedKeys: ['Luke Skywalker'],
    getKey: (item) => item.name
  });

  let onSelectionChange = (key) => {
    let itemText = list.getItem(key)?.name;
    list.setSelectedKeys(new Set([key]));
    list.setFilterText(itemText);
  };

  let onInputChange = (value) => {
    if (value === '') {
      list.setSelectedKeys(new Set([null]));
    }
    list.setFilterText(value);
  };

  let selectedKey = (list.selectedKeys as Set<Key>).values().next().value;
  return (
    <ComboBox
      label="Star Wars Character Lookup"
      {...props}
      selectedKey={selectedKey}
      onSelectionChange={onSelectionChange}
      items={list.items}
      inputValue={list.filterText}
      onInputChange={onInputChange}
      loadingState={list.loadingState}
      onLoadMore={list.loadMore}>
      {(item: any) => <Item key={item.name}>{item.name}</Item>}
    </ComboBox>
  );
}

function AsyncLoadingExampleControlledKeyWithReset(props) {
  interface StarWarsChar {
    name: string,
    url: string
  }
  let isFocused = useRef(false);
  let list = useAsyncList<StarWarsChar>({
    async load({signal, cursor, filterText, selectedKeys}) {
      if (cursor) {
        cursor = cursor.replace(/^http:\/\//i, 'https://');
      }

      // Slow down load so progress circle can appear
      await new Promise(resolve => setTimeout(resolve, 1500));

      let res = await fetch(cursor || `https://swapi.py4e.com/api/people/?search=${filterText}`, {signal});
      let json = await res.json();

      let selectedText;
      let selectedKey = (selectedKeys as Set<Key>).values().next().value;

      // If selectedKey exists and combobox is performing intial load, update the input value with the selected key text
      if (!isFocused.current && selectedKey) {
        let selectedItemName = json.results.find(item => item.name === selectedKey)?.name;
        if (selectedItemName != null && selectedItemName !== filterText) {
          selectedText = selectedItemName;
        }
      }
      return {
        items: json.results,
        cursor: json.next,
        filterText: selectedText ?? filterText
      };
    },
    initialSelectedKeys: ['Luke Skywalker'],
    getKey: (item) => item.name
  });

  let onSelectionChange = (key) => {
    let itemText = list.getItem(key)?.name;
    list.setSelectedKeys(new Set([key]));
    list.setFilterText(itemText);
  };

  let onInputChange = (value) => {
    if (value === '') {
      list.setSelectedKeys(new Set([null]));
    }
    list.setFilterText(value);
  };

  let selectedKey = (list.selectedKeys as Set<Key>).values().next().value;
  return (
    <ComboBox
      label="Star Wars Character Lookup"
      {...props}
      onFocusChange={(focus) => isFocused.current = focus}
      selectedKey={selectedKey}
      onSelectionChange={onSelectionChange}
      items={list.items}
      inputValue={list.filterText}
      onInputChange={onInputChange}
      loadingState={list.loadingState}
      onLoadMore={list.loadMore}>
      {(item: any) => <Item key={item.name}>{item.name}</Item>}
    </ComboBox>
  );
}

let customFilterItems = [
  {name: 'The first item', id: '1'},
  {name: 'The second item', id: '2'},
  {name: 'The third item', id: '3'}
];

let CustomFilterComboBox = (props) => {
  let {startsWith} = useFilter({sensitivity: 'base'});
  let [filterValue, setFilterValue] = React.useState('');
  // eslint-disable-next-line react-hooks/exhaustive-deps
  let filteredItems = React.useMemo(() => customFilterItems.filter(item => startsWith(item.name, filterValue)), [props.items, filterValue, startsWith]);

  return (
    <ComboBox
      label="Combobox"
      {...props}
      items={filteredItems}
      inputValue={filterValue}
      onInputChange={setFilterValue}>
      {(item: any) => <Item>{item.name}</Item>}
    </ComboBox>
  );
};

function AllControlledComboBox(props) {
  let [fieldState, setFieldState] = React.useState({
    selectedKey: props.selectedKey,
    inputValue: props.inputValue
  });

  let list = useTreeData({
    initialItems: withSection
  });

  let onSelectionChange = (key: Key) => {
    setFieldState(prevState => ({
      inputValue: list.getItem(key)?.value.name ?? (props.allowsCustomValue ? prevState.inputValue : ''),
      selectedKey: key
    }));
  };

  let onInputChange = (value: string) => {
    setFieldState(prevState => ({
      inputValue: value,
      selectedKey: value === '' ? null : prevState.selectedKey
    }));
  };

  let setSnake = () => {
    setFieldState({inputValue: 'Snake', selectedKey: '3'});
  };

  let setRoss = () => {
    setFieldState({inputValue: 'Ross', selectedKey: '6'});
  };

  let clearAll = () => {
    setFieldState({inputValue: '', selectedKey: null});
  };

  return (
    <div>
      <div>Current selectedKey: {fieldState.selectedKey}</div>
      <div>Current input value: {fieldState.inputValue}</div>
      <ButtonGroup marginEnd="30px">
        <Button variant="secondary" onPress={setSnake}>
          <Text>Snake</Text>
        </Button>
        <Button variant="secondary" onPress={setRoss}>
          <Text>Ross</Text>
        </Button>
        <Button variant="secondary" onPress={clearAll}>
          <Text>Clear key</Text>
        </Button>
      </ButtonGroup>
      <ComboBox label="Combobox" {...props} selectedKey={fieldState.selectedKey} inputValue={fieldState.inputValue} defaultItems={list.items} onInputChange={onInputChange} onSelectionChange={onSelectionChange}>
        {(item: any) => (
          <Section items={item.children} title={item.value.name}>
            {(item: any) => <Item>{item.value.name}</Item>}
          </Section>
        )}
      </ComboBox>
    </div>
  );
}

let ControlledKeyComboBox = (props) => {
  let [selectedKey, setSelectedKey] = React.useState(props.selectedKey);

  let onSelectionChange = (key) => {
    setSelectedKey(key);
  };

  let setSnake = () => {
    setSelectedKey('3');
  };

  let setRoss = () => {
    setSelectedKey('6');
  };

  return (
    <div>
      <div>Current selectedKey: {selectedKey}</div>
      <ButtonGroup marginEnd="30px">
        <Button variant="secondary" onPress={setSnake}>
          <Text>Snake</Text>
        </Button>
        <Button variant="secondary" onPress={setRoss}>
          <Text>Ross</Text>
        </Button>
        <Button variant="secondary" onPress={() => setSelectedKey(null)}>
          <Text>Clear key</Text>
        </Button>
      </ButtonGroup>
      <ComboBox label="Combobox" {...props} selectedKey={selectedKey} defaultItems={withSection} onSelectionChange={onSelectionChange}>
        {(item: any) => (
          <Section items={item.children} title={item.name}>
            {(item: any) => <Item>{item.name}</Item>}
          </Section>
        )}
      </ComboBox>
    </div>
  );
};

let ControlledValueComboBox = (props) => {
  let [value, setValue] = React.useState(props.inputValue);

  let onValueChange = (value) => {
    setValue(value);
  };

  return (
    <div>
      <div>Current input value: {value}</div>
      <ButtonGroup marginEnd="30px" UNSAFE_style={{verticalAlign: 'bottom'}}>
        <Button variant="secondary" onPress={() => setValue('Blah')}>
          <Text>Blah</Text>
        </Button>
        <Button variant="secondary" onPress={() => setValue('Kangaroo')}>
          <Text>Kangaroo</Text>
        </Button>
        <Button variant="secondary" onPress={() => setValue('')}>
          <Text>Clear field</Text>
        </Button>
      </ButtonGroup>
      <ComboBox label="Combobox" {...props} inputValue={value} defaultItems={withSection} onInputChange={onValueChange}>
        {(item: any) => (
          <Section items={item.children} title={item.name}>
            {(item: any) => <Item>{item.name}</Item>}
          </Section>
        )}
      </ComboBox>
    </div>
  );
};

function ResizeCombobox(props) {
  let [size, setSize] = useState(true);

  return (
    <Flex direction="column" gap="size-200" alignItems="start">
      <div style={{width: size ? '200px' : '300px'}}>
        <ComboBox label="Combobox" {...props} width="100%">
          <Item key="one">Item One</Item>
          <Item key="two" textValue="Item Two">
            <Copy size="S" />
            <Text>Item Two</Text>
          </Item>
          <Item key="three">Item Three</Item>
        </ComboBox>
      </div>
      <ActionButton onPress={() => setSize(prev => !prev)}>Toggle size</ActionButton>
    </Flex>
  );
}

function render(props = {}) {
  return (
    <ComboBox label="Combobox" {...props}>
      <Item key="one">Item One</Item>
      <Item key="two" textValue="Item Two">
        <Copy size="S" />
        <Text>Item Two</Text>
      </Item>
      <Item key="three">Item Three</Item>
    </ComboBox>
  );
}

function renderRow(props = {}) {
  return (
    <Flex gap="size-200">
      <ComboBox label="Label" {...props}>
        <Item key="one">Option 1</Item>
        <Item key="two" textValue="Item Two">
          <Copy size="S" />
          <Text>Option 2</Text>
        </Item>
        <Item key="three">Option 3</Item>
      </ComboBox>
      <ComboBox isDisabled label="Label" {...props}>
        <Item key="one">Option 1</Item>
        <Item key="two" textValue="Item Two">
          <Copy size="S" />
          <Text>Option 2</Text>
        </Item>
        <Item key="three">Option 3</Item>
      </ComboBox>
    </Flex>
  );
}

function ComboBoxWithMap(props) {
  let [items, setItems] = React.useState([
    {name: 'The first item', id: 'one'},
    {name: 'The second item', id: 'two'},
    {name: 'The third item', id: 'three'}
  ]);

  let onClick = () => {
    setItems([
      {name: 'The first item new text', id: 'one'},
      {name: 'The second item new text', id: 'two'},
      {name: 'The third item new text', id: 'three'}
    ]);
  };

  return (
    <Flex direction="column">
      <button onClick={onClick}>Press to change items</button>
      <ComboBox label="Combobox" {...props}>
        {items.map((item) => (
          <Item key={item.id}>
            {item.name}
          </Item>
        ))}
      </ComboBox>
    </Flex>
  );
}

function ComboBoxWithinDialog(props) {
  let {allowsCustomValue} = props;
  let items = [
    {name: 'Animals', id: 's1', children: [
      {name: 'Aardvark', id: '1'},
      {name: 'Kangaroo', id: '2'},
      {name: 'Snake', id: '3'}
    ]},
    {name: 'People', id: 's2', children: [
      {name: 'Danni', id: '4'},
      {name: 'Devon', id: '5'},
      {name: 'Ross', id: '6'}
    ]}
  ];
  let [selectedKey, setSelectedKey] = useState(null);
  return (
    <DialogTrigger>
      <ActionButton>Show ComboBox</ActionButton>
      {(close) => (
        <Dialog>
          <Content>
            <ComboBox
              label="Combo Box"
              {...props}
              defaultItems={items}
              placeholder="choose wisely"
              width="size-3000"
              allowsCustomValue={allowsCustomValue}
              selectedKey={selectedKey}
              onSelectionChange={setSelectedKey}
              onKeyDown={
                e => {
                  if (
                    e.key === 'Escape' &&
                    (
                      selectedKey !== null ||
                      (e.target as HTMLInputElement).value === '' ||
                      allowsCustomValue
                    )
                  ) {
                    e.continuePropagation();
                  }
                }
              }>
              {(item: any) => (
                <Section key={item.name} items={item.children} title={item.name}>
                  {(item: any) => <Item key={item.name}>{item.name}</Item>}
                </Section>
              )}
            </ComboBox>
          </Content>
          <ButtonGroup>
            <Button onPress={close} variant="secondary">
              Cancel
            </Button>
          </ButtonGroup>
        </Dialog>
      )}
    </DialogTrigger>
  );
}

let WithinScrollableContainerComboBox = (props) => {
  const [root, setRoot] = useState(null);
  const element = useRef();

  useEffect(() => {
    setRoot(element.current);
  }, []);

  return (
    <div
      ref={element}
      style={{
        width: "100%",
        height: "100vh",
        overflowY: "auto",
        position: "relative",
      }}
    >
      <div
        style={{
          paddingTop: "50vh",
          height: "150vh",
          display: "flex",
          justifyContent: "center",
        }}
      >
        <ComboBox container={root} label="Combobox" {...props}>
          <Item key="1">Item #1</Item>
          <Item key="2">Item #2</Item>
          <Item key="3">Item #3</Item>
        </ComboBox>
      </div>
    </div>
  );
};<|MERGE_RESOLUTION|>--- conflicted
+++ resolved
@@ -28,14 +28,8 @@
 import {Heading, Text} from '@react-spectrum/text';
 import {Key} from '@react-types/shared';
 import {Link} from '@react-spectrum/link';
-<<<<<<< HEAD
 import React, {useRef, useState, useEffect} from 'react';
-import {Text} from '@react-spectrum/text';
-import {useAsyncList} from '@react-stately/data';
-=======
-import React, {useRef, useState} from 'react';
 import {useAsyncList, useListData, useTreeData} from '@react-stately/data';
->>>>>>> dbd925aa
 import {useFilter} from '@react-aria/i18n';
 
 let items = [
