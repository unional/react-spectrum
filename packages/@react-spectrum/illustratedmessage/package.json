--- conflicted
+++ resolved
@@ -36,19 +36,11 @@
     "url": "https://github.com/adobe/react-spectrum"
   },
   "dependencies": {
-<<<<<<< HEAD
     "@react-aria/utils": "workspace:^",
     "@react-spectrum/layout": "workspace:^",
     "@react-spectrum/utils": "workspace:^",
     "@react-types/illustratedmessage": "workspace:^",
     "@react-types/shared": "workspace:^",
-=======
-    "@react-aria/utils": "^3.24.1",
-    "@react-spectrum/layout": "^3.6.5",
-    "@react-spectrum/utils": "^3.11.7",
-    "@react-types/illustratedmessage": "^3.3.9",
-    "@react-types/shared": "^3.23.1",
->>>>>>> 1cacbf1d
     "@swc/helpers": "^0.5.0"
   },
   "devDependencies": {
