{
  "name": "@react-spectrum/tree",
  "version": "3.0.0-alpha.0",
  "description": "Spectrum UI components in React",
  "license": "Apache-2.0",
  "main": "dist/main.js",
  "module": "dist/module.js",
  "exports": {
    "types": "./dist/types.d.ts",
    "import": "./dist/import.mjs",
    "require": "./dist/main.js"
  },
  "types": "dist/types.d.ts",
  "source": "src/index.ts",
  "files": [
    "dist",
    "src"
  ],
  "sideEffects": [
    "*.css"
  ],
  "targets": {
    "main": {
      "includeNodeModules": [
        "@adobe/spectrum-css-temp"
      ]
    },
    "module": {
      "includeNodeModules": [
        "@adobe/spectrum-css-temp"
      ]
    }
  },
  "repository": {
    "type": "git",
    "url": "https://github.com/adobe/react-spectrum"
  },
  "dependencies": {
<<<<<<< HEAD
    "@react-aria/focus": "workspace:^",
    "@react-aria/selection": "workspace:^",
    "@react-aria/virtualizer": "workspace:^",
    "@react-spectrum/utils": "workspace:^",
    "@react-stately/collections": "workspace:^",
    "@react-stately/layout": "workspace:^",
    "@react-stately/tree": "workspace:^",
    "@react-types/shared": "workspace:^",
    "@spectrum-icons/ui": "workspace:^",
    "@swc/helpers": "^0.5.0"
=======
    "@react-aria/button": "^3.9.4",
    "@react-aria/i18n": "^3.11.0",
    "@react-aria/tree": "3.0.0-alpha.0",
    "@react-aria/utils": "^3.24.0",
    "@react-spectrum/checkbox": "^3.9.5",
    "@react-spectrum/text": "^3.5.4",
    "@react-spectrum/utils": "^3.11.6",
    "@react-types/shared": "^3.23.0",
    "@spectrum-icons/ui": "^3.6.6",
    "@swc/helpers": "^0.5.0",
    "react-aria-components": "^1.2.0"
>>>>>>> c81c9463
  },
  "peerDependencies": {
    "@react-spectrum/provider": "^3.0.0",
    "react": "^16.8.0 || ^17.0.0-rc.1 || ^18.0.0",
    "react-dom": "^16.8.0 || ^17.0.0-rc.1 || ^18.0.0"
  },
  "devDependencies": {
    "@adobe/spectrum-css-temp": "3.0.0-alpha.1",
    "@react-spectrum/style-macro-s1": "3.0.0-alpha.0"
  },
  "publishConfig": {
    "access": "public"
  }
}<|MERGE_RESOLUTION|>--- conflicted
+++ resolved
@@ -36,30 +36,17 @@
     "url": "https://github.com/adobe/react-spectrum"
   },
   "dependencies": {
-<<<<<<< HEAD
-    "@react-aria/focus": "workspace:^",
-    "@react-aria/selection": "workspace:^",
-    "@react-aria/virtualizer": "workspace:^",
+    "@react-aria/button": "workspace:^",
+    "@react-aria/i18n": "workspace:^",
+    "@react-aria/tree": "workspace:^",
+    "@react-aria/utils": "workspace:^",
+    "@react-spectrum/checkbox": "workspace:^",
+    "@react-spectrum/text": "workspace:^",
     "@react-spectrum/utils": "workspace:^",
-    "@react-stately/collections": "workspace:^",
-    "@react-stately/layout": "workspace:^",
-    "@react-stately/tree": "workspace:^",
     "@react-types/shared": "workspace:^",
     "@spectrum-icons/ui": "workspace:^",
-    "@swc/helpers": "^0.5.0"
-=======
-    "@react-aria/button": "^3.9.4",
-    "@react-aria/i18n": "^3.11.0",
-    "@react-aria/tree": "3.0.0-alpha.0",
-    "@react-aria/utils": "^3.24.0",
-    "@react-spectrum/checkbox": "^3.9.5",
-    "@react-spectrum/text": "^3.5.4",
-    "@react-spectrum/utils": "^3.11.6",
-    "@react-types/shared": "^3.23.0",
-    "@spectrum-icons/ui": "^3.6.6",
     "@swc/helpers": "^0.5.0",
-    "react-aria-components": "^1.2.0"
->>>>>>> c81c9463
+    "react-aria-components": "workspace:^"
   },
   "peerDependencies": {
     "@react-spectrum/provider": "^3.0.0",
@@ -68,7 +55,7 @@
   },
   "devDependencies": {
     "@adobe/spectrum-css-temp": "3.0.0-alpha.1",
-    "@react-spectrum/style-macro-s1": "3.0.0-alpha.0"
+    "@react-spectrum/style-macro-s1": "workspace:^"
   },
   "publishConfig": {
     "access": "public"
