{
  "name": "@react-spectrum/tooltip",
  "version": "3.6.6",
  "description": "Spectrum UI components in React",
  "license": "Apache-2.0",
  "main": "dist/main.js",
  "module": "dist/module.js",
  "exports": {
    "types": "./dist/types.d.ts",
    "import": "./dist/import.mjs",
    "require": "./dist/main.js"
  },
  "types": "dist/types.d.ts",
  "source": "src/index.ts",
  "files": [
    "dist",
    "src"
  ],
  "sideEffects": [
    "*.css"
  ],
  "targets": {
    "main": {
      "includeNodeModules": [
        "@adobe/spectrum-css-temp"
      ]
    },
    "module": {
      "includeNodeModules": [
        "@adobe/spectrum-css-temp"
      ]
    }
  },
  "repository": {
    "type": "git",
    "url": "https://github.com/adobe/react-spectrum"
  },
  "dependencies": {
<<<<<<< HEAD
    "@react-aria/focus": "workspace:^",
    "@react-aria/overlays": "workspace:^",
    "@react-aria/tooltip": "workspace:^",
    "@react-aria/utils": "workspace:^",
    "@react-spectrum/overlays": "workspace:^",
    "@react-spectrum/utils": "workspace:^",
    "@react-stately/tooltip": "workspace:^",
    "@react-types/overlays": "workspace:^",
    "@react-types/shared": "workspace:^",
    "@react-types/tooltip": "workspace:^",
    "@spectrum-icons/ui": "workspace:^",
=======
    "@react-aria/focus": "^3.17.0",
    "@react-aria/overlays": "^3.22.0",
    "@react-aria/tooltip": "^3.7.3",
    "@react-aria/utils": "^3.24.0",
    "@react-spectrum/overlays": "^5.6.0",
    "@react-spectrum/utils": "^3.11.6",
    "@react-stately/tooltip": "^3.4.8",
    "@react-types/overlays": "^3.8.6",
    "@react-types/shared": "^3.23.0",
    "@react-types/tooltip": "^3.4.8",
    "@spectrum-icons/ui": "^3.6.6",
>>>>>>> c81c9463
    "@swc/helpers": "^0.5.0"
  },
  "devDependencies": {
    "@adobe/spectrum-css-temp": "3.0.0-alpha.1"
  },
  "peerDependencies": {
    "@react-spectrum/provider": "^3.0.0",
    "react": "^16.8.0 || ^17.0.0-rc.1 || ^18.0.0",
    "react-dom": "^16.8.0 || ^17.0.0-rc.1 || ^18.0.0"
  },
  "publishConfig": {
    "access": "public"
  }
}<|MERGE_RESOLUTION|>--- conflicted
+++ resolved
@@ -36,7 +36,6 @@
     "url": "https://github.com/adobe/react-spectrum"
   },
   "dependencies": {
-<<<<<<< HEAD
     "@react-aria/focus": "workspace:^",
     "@react-aria/overlays": "workspace:^",
     "@react-aria/tooltip": "workspace:^",
@@ -48,19 +47,6 @@
     "@react-types/shared": "workspace:^",
     "@react-types/tooltip": "workspace:^",
     "@spectrum-icons/ui": "workspace:^",
-=======
-    "@react-aria/focus": "^3.17.0",
-    "@react-aria/overlays": "^3.22.0",
-    "@react-aria/tooltip": "^3.7.3",
-    "@react-aria/utils": "^3.24.0",
-    "@react-spectrum/overlays": "^5.6.0",
-    "@react-spectrum/utils": "^3.11.6",
-    "@react-stately/tooltip": "^3.4.8",
-    "@react-types/overlays": "^3.8.6",
-    "@react-types/shared": "^3.23.0",
-    "@react-types/tooltip": "^3.4.8",
-    "@spectrum-icons/ui": "^3.6.6",
->>>>>>> c81c9463
     "@swc/helpers": "^0.5.0"
   },
   "devDependencies": {
