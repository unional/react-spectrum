--- conflicted
+++ resolved
@@ -36,7 +36,6 @@
     "url": "https://github.com/adobe/react-spectrum"
   },
   "dependencies": {
-<<<<<<< HEAD
     "@react-aria/focus": "workspace:^",
     "@react-aria/overlays": "workspace:^",
     "@react-aria/tooltip": "workspace:^",
@@ -48,19 +47,6 @@
     "@react-types/shared": "workspace:^",
     "@react-types/tooltip": "workspace:^",
     "@spectrum-icons/ui": "workspace:^",
-=======
-    "@react-aria/focus": "^3.17.1",
-    "@react-aria/overlays": "^3.22.1",
-    "@react-aria/tooltip": "^3.7.4",
-    "@react-aria/utils": "^3.24.1",
-    "@react-spectrum/overlays": "^5.6.1",
-    "@react-spectrum/utils": "^3.11.7",
-    "@react-stately/tooltip": "^3.4.9",
-    "@react-types/overlays": "^3.8.7",
-    "@react-types/shared": "^3.23.1",
-    "@react-types/tooltip": "^3.4.9",
-    "@spectrum-icons/ui": "^3.6.7",
->>>>>>> 1cacbf1d
     "@swc/helpers": "^0.5.0"
   },
   "devDependencies": {
