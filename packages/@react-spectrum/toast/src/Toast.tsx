/*
 * Copyright 2020 Adobe. All rights reserved.
 * This file is licensed to you under the Apache License, Version 2.0 (the "License");
 * you may not use this file except in compliance with the License. You may obtain a copy
 * of the License at http://www.apache.org/licenses/LICENSE-2.0
 *
 * Unless required by applicable law or agreed to in writing, software distributed under
 * the License is distributed on an "AS IS" BASIS, WITHOUT WARRANTIES OR REPRESENTATIONS
 * OF ANY KIND, either express or implied. See the License for the specific language
 * governing permissions and limitations under the License.
 */

import AlertMedium from '@spectrum-icons/ui/AlertMedium';
import {Button, ClearButton} from '@react-spectrum/button';
import {classNames, useDOMRef, useStyleProps} from '@react-spectrum/utils';
import CrossMedium from '@spectrum-icons/ui/CrossMedium';
import {DOMProps, DOMRef} from '@react-types/shared';
import {filterDOMProps} from '@react-aria/utils';
import InfoMedium from '@spectrum-icons/ui/InfoMedium';
// @ts-ignore
import intlMessages from '../intl/*.json';
import {mergeProps} from '@react-aria/utils';
import {QueuedToast, ToastState} from '@react-stately/toast';
import React from 'react';
import styles from '@adobe/spectrum-css-temp/components/toast/vars.css';
import SuccessMedium from '@spectrum-icons/ui/SuccessMedium';
import toastContainerStyles from './toastContainer.css';
import {useFocusRing} from '@react-aria/focus';
import {useLocalizedStringFormatter} from '@react-aria/i18n';
import {useToast} from '@react-aria/toast';

export interface SpectrumToastValue extends DOMProps {
  children: string,
  variant: 'positive' | 'negative' | 'info' | 'neutral',
  actionLabel?: string,
  onAction?: () => void,
  shouldCloseOnAction?: boolean
}

export interface SpectrumToastProps {
  toast: QueuedToast<SpectrumToastValue>,
  state: ToastState<SpectrumToastValue>
}

// TODO: express should use filled icons...
export const ICONS = {
  info: InfoMedium,
  negative: AlertMedium,
  positive: SuccessMedium
};

function Toast(props: SpectrumToastProps, ref: DOMRef<HTMLDivElement>) {
  let {
    toast: {
      key,
      animation,
      content: {
        children,
        variant,
        actionLabel,
        onAction,
        shouldCloseOnAction
      }
    },
    state,
    ...otherProps
  } = props;
  let domRef = useDOMRef(ref);
  let {
    closeButtonProps,
    titleProps,
    toastProps,
    contentProps
  } = useToast(props, state, domRef);
  let {styleProps} = useStyleProps(otherProps);

  let stringFormatter = useLocalizedStringFormatter(intlMessages, '@react-spectrum/toast');
  let iconLabel = variant && variant !== 'neutral' ? stringFormatter.format(variant) : null;
  let Icon = ICONS[variant];
  let {isFocusVisible, focusProps} = useFocusRing();

  const handleAction = () => {
    if (onAction) {
      onAction();
    }

    if (shouldCloseOnAction) {
      state.close(key);
    }
  };

  return (
    <div
      {...styleProps}
<<<<<<< HEAD
      {...mergeProps(toastProps, focusProps)}
=======
      {...toastProps}
      {...filterDOMProps(props.toast.content)}
>>>>>>> 7f15244a
      ref={domRef}
      className={classNames(styles,
        'spectrum-Toast',
        {['spectrum-Toast--' + variant]: variant},
        styleProps.className,
        classNames(
          toastContainerStyles,
          'spectrum-Toast',
          {'focus-ring': isFocusVisible}
        )
      )}
      style={{
        ...styleProps.style,
        zIndex: props.toast.priority
      }}
      data-animation={animation}
      onAnimationEnd={() => {
        if (animation === 'exiting') {
          state.remove(key);
        }
      }}>
      <div {...contentProps} className={classNames(toastContainerStyles, 'spectrum-Toast-contentWrapper')}>
        {Icon &&
          <Icon
            aria-label={iconLabel}
            UNSAFE_className={classNames(styles, 'spectrum-Toast-typeIcon')} />
        }
        <div className={classNames(styles, 'spectrum-Toast-body')} role="presentation">
          <div className={classNames(styles, 'spectrum-Toast-content')} role="presentation" {...titleProps}>{children}</div>
          {actionLabel &&
            <Button
              onPress={handleAction}
              UNSAFE_className={classNames(styles, 'spectrum-Button')}
              variant="secondary"
              staticColor="white">
              {actionLabel}
            </Button>
          }
        </div>
      </div>
      <div className={classNames(styles, 'spectrum-Toast-buttons')}>
        <ClearButton {...closeButtonProps} variant="overBackground">
          <CrossMedium />
        </ClearButton>
      </div>
    </div>
  );
}

let _Toast = React.forwardRef(Toast);
export {_Toast as Toast};<|MERGE_RESOLUTION|>--- conflicted
+++ resolved
@@ -92,12 +92,8 @@
   return (
     <div
       {...styleProps}
-<<<<<<< HEAD
       {...mergeProps(toastProps, focusProps)}
-=======
-      {...toastProps}
       {...filterDOMProps(props.toast.content)}
->>>>>>> 7f15244a
       ref={domRef}
       className={classNames(styles,
         'spectrum-Toast',
