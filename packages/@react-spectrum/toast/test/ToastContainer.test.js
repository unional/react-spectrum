/*
 * Copyright 2020 Adobe. All rights reserved.
 * This file is licensed to you under the Apache License, Version 2.0 (the "License");
 * you may not use this file except in compliance with the License. You may obtain a copy
 * of the License at http://www.apache.org/licenses/LICENSE-2.0
 *
 * Unless required by applicable law or agreed to in writing, software distributed under
 * the License is distributed on an "AS IS" BASIS, WITHOUT WARRANTIES OR REPRESENTATIONS
 * OF ANY KIND, either express or implied. See the License for the specific language
 * governing permissions and limitations under the License.
 */

import {act, fireEvent, pointerMap, render, within} from '@react-spectrum/test-utils-internal';
import {Button} from '@react-spectrum/button';
import {clearToastQueue, ToastContainer, ToastQueue} from '../src/ToastContainer';
import {defaultTheme} from '@adobe/react-spectrum';
import {Provider} from '@react-spectrum/provider';
import React, {useState} from 'react';
import userEvent from '@testing-library/user-event';

function RenderToastButton(props = {}) {
  return (
    <div>
      <Button
        onPress={() => ToastQueue[props.variant || 'neutral']('Toast is default', props)}
        variant="primary">
        Show Default Toast
      </Button>
    </div>
  );
}

function renderComponent(contents) {
  return render(
    <Provider theme={defaultTheme}>
      <ToastContainer />
      {contents}
    </Provider>
  );
}

function fireAnimationEnd(alert) {
  let e = new Event('animationend', {bubbles: true, cancelable: false});
  e.animationName = 'fade-out';
  fireEvent(alert, e);
}

describe('Toast Provider and Container', function () {
  let user;
  beforeAll(() => {
    user = userEvent.setup({delay: null, pointerMap});
  });

  beforeEach(() => {
    jest.useFakeTimers();
    clearToastQueue();
  });

  afterEach(() => {
    act(() => jest.runAllTimers());
  });

  it('renders a button that triggers a toast', async () => {
    let {getByRole, queryByRole} = renderComponent(<RenderToastButton />);
    let button = getByRole('button');

    expect(queryByRole('alertdialog')).toBeNull();
    expect(queryByRole('alert')).toBeNull();
    await user.click(button);

    act(() => jest.advanceTimersByTime(100));

    let region = getByRole('region');
    expect(region).toHaveAttribute('aria-label', '1 notification.');

    let toast = getByRole('alertdialog');
    let alert = within(toast).getByRole('alert');
    expect(toast).toBeVisible();
    expect(alert).toBeVisible();

    button = within(toast).getByRole('button');
    expect(button).toHaveAttribute('aria-label', 'Close');
    await user.click(button);

    fireAnimationEnd(alert);
    expect(queryByRole('alertdialog')).toBeNull();
    expect(queryByRole('alert')).toBeNull();
  });

  it('should label icon by variant', async () => {
    let {getByRole} = renderComponent(<RenderToastButton variant="positive" />);
    let button = getByRole('button');
    await user.click(button);

    act(() => jest.advanceTimersByTime(100));
    let toast = getByRole('alertdialog');
    let alert = within(toast).getByRole('alert');
    let icon = within(alert).getByRole('img');
    expect(icon).toHaveAttribute('aria-label', 'Success');
    let title = within(alert).getByText('Toast is default');
    expect(toast).toHaveAttribute('aria-labelledby', `${title.id}`);
  });

  it('removes a toast via timeout', async () => {
    let {getByRole, queryByRole} = renderComponent(<RenderToastButton timeout={5000} />);
    let button = getByRole('button');

    await user.click(button);

    let toast = getByRole('alertdialog');
    expect(toast).toBeVisible();

    act(() => jest.advanceTimersByTime(1000));
    expect(toast).not.toHaveAttribute('data-animation', 'exiting');

    act(() => jest.advanceTimersByTime(5000));
    expect(toast).toHaveAttribute('data-animation', 'exiting');

    fireAnimationEnd(toast);
    expect(queryByRole('alertdialog')).toBeNull();
  });

  it('pauses timers when hovering', async () => {
    let {getByRole, queryByRole} = renderComponent(<RenderToastButton timeout={5000} />);
    let button = getByRole('button');

    await user.click(button);

    let toast = getByRole('alertdialog');
    expect(toast).toBeVisible();

    act(() => jest.advanceTimersByTime(1000));
    await user.hover(toast);

    act(() => jest.advanceTimersByTime(7000));
    expect(toast).not.toHaveAttribute('data-animation', 'exiting');

    await user.unhover(toast);

    act(() => jest.advanceTimersByTime(4000));
    expect(toast).toHaveAttribute('data-animation', 'exiting');

    fireAnimationEnd(toast);
    expect(queryByRole('alertdialog')).toBeNull();
  });

  it('pauses timers when focusing', async () => {
    let {getByRole, queryByRole} = renderComponent(<RenderToastButton timeout={5000} />);
    let button = getByRole('button');

    await user.click(button);

    let toast = getByRole('alertdialog');
    expect(toast).toBeVisible();

    act(() => jest.advanceTimersByTime(1000));
    act(() => within(toast).getByRole('button').focus());

    act(() => jest.advanceTimersByTime(7000));
    expect(toast).not.toHaveAttribute('data-animation', 'exiting');

    act(() => within(toast).getByRole('button').blur());

    act(() => jest.advanceTimersByTime(4000));
    expect(toast).toHaveAttribute('data-animation', 'exiting');

    fireAnimationEnd(toast);
    expect(queryByRole('alertdialog')).toBeNull();
  });

  it('renders a toast with an action', async () => {
    let onAction = jest.fn();
    let onClose = jest.fn();
    let {getByRole, queryByRole} = renderComponent(<RenderToastButton actionLabel="Action" onAction={onAction} onClose={onClose} />);
    let button = getByRole('button');

<<<<<<< HEAD
    expect(queryByRole('alertdialog')).toBeNull();
    triggerPress(button);
=======
    expect(queryByRole('alert')).toBeNull();
    await user.click(button);
>>>>>>> 315950ce

    act(() => jest.advanceTimersByTime(100));
    let toast = getByRole('alertdialog');
    let alert = within(toast).getByRole('alert');
    expect(toast).toBeVisible();
    expect(alert).toBeVisible();

    let buttons = within(toast).getAllByRole('button');
    expect(buttons[0]).toHaveTextContent('Action');
    await user.click(buttons[0]);

    expect(onAction).toHaveBeenCalledTimes(1);
    expect(onClose).not.toHaveBeenCalled();
  });

  it('closes toast on action', async () => {
    let onAction = jest.fn();
    let onClose = jest.fn();
    let {getByRole, queryByRole} = renderComponent(<RenderToastButton actionLabel="Action" onAction={onAction} onClose={onClose} shouldCloseOnAction />);
    let button = getByRole('button');

<<<<<<< HEAD
    expect(queryByRole('alertdialog')).toBeNull();
    triggerPress(button);
=======
    expect(queryByRole('alert')).toBeNull();
    await user.click(button);
>>>>>>> 315950ce

    act(() => jest.advanceTimersByTime(100));
    let toast = getByRole('alertdialog');
    let alert = within(toast).getByRole('alert');
    expect(toast).toBeVisible();
    expect(alert).toBeVisible();

    let buttons = within(toast).getAllByRole('button');
    expect(buttons[0]).toHaveTextContent('Action');
    await user.click(buttons[0]);

    expect(onAction).toHaveBeenCalledTimes(1);
    expect(onClose).toHaveBeenCalledTimes(1);

    expect(toast).toHaveAttribute('data-animation', 'exiting');
    fireAnimationEnd(toast);
    expect(queryByRole('alertdialog')).toBeNull();
  });

  it('can focus toast region using F6', async () => {
    let {getByRole} = renderComponent(<RenderToastButton timeout={5000} />);
    let button = getByRole('button');

    await user.click(button);

    let toast = getByRole('alertdialog');
    expect(toast).toBeVisible();

    expect(document.activeElement).toBe(button);
    fireEvent.keyDown(button, {key: 'F6'});
    fireEvent.keyUp(button, {key: 'F6'});

    let region = getByRole('region');
    expect(document.activeElement).toBe(region);
  });

  it('should restore focus when a toast exits', async () => {
    let {getByRole, queryByRole} = renderComponent(<RenderToastButton />);
    let button = getByRole('button');

    await user.click(button);

    let toast = getByRole('alertdialog');
    let closeButton = within(toast).getByRole('button');
    act(() => closeButton.focus());

    await user.click(closeButton);
    fireAnimationEnd(toast);
    expect(queryByRole('alertdialog')).toBeNull();
    expect(document.activeElement).toBe(button);
  });

<<<<<<< HEAD
  it('should move focus to remaining toast when a toast exits and there are more', () => {
=======
  it('should move focus to container when a toast exits and there are more', async () => {
>>>>>>> 315950ce
    let {getAllByRole, getByRole, queryByRole} = renderComponent(<RenderToastButton />);
    let button = getByRole('button');

    await user.click(button);
    await user.click(button);

    let toast = getAllByRole('alertdialog')[0];
    let closeButton = within(toast).getByRole('button');
    await user.click(closeButton);
    fireAnimationEnd(toast);

    toast = getByRole('alertdialog');
    expect(document.activeElement).toBe(toast);

    closeButton = within(toast).getByRole('button');
    await user.click(closeButton);
    fireAnimationEnd(toast);

    expect(queryByRole('alertdialog')).toBeNull();
    expect(document.activeElement).toBe(button);
  });

  it('should support programmatically closing toasts', async () => {
    function ToastToggle() {
      let [close, setClose] = useState(null);

      return (
        <Button
          onPress={() => {
            if (close) {
              setClose(close());
            } else {
              let close = ToastQueue.positive('Toast is done!');
              setClose(() => close);
            }
          }}
          variant="primary">
          {close ? 'Hide' : 'Show'} Toast
        </Button>
      );
    }

    let {getByRole, queryByRole} = renderComponent(<ToastToggle />);
    let button = getByRole('button');

    await user.click(button);

    act(() => jest.advanceTimersByTime(100));
    let toast = getByRole('alertdialog');
    let alert = within(toast).getByRole('alert');
    expect(toast).toBeVisible();
    expect(alert).toBeVisible();

    await user.click(button);
    fireAnimationEnd(toast);
    expect(queryByRole('alertdialog')).toBeNull();
    expect(queryByRole('alert')).toBeNull();
  });

  it('should only render one ToastContainer', async () => {
    let {getByRole, getAllByRole, rerender} = render(
      <Provider theme={defaultTheme}>
        <ToastContainer key="first" />
        <ToastContainer key="second" />
        <RenderToastButton />
      </Provider>
    );

    let button = getByRole('button');
    await user.click(button);

    act(() => jest.advanceTimersByTime(100));
    expect(getAllByRole('region')).toHaveLength(1);
    expect(getAllByRole('alert')).toHaveLength(1);

    rerender(
      <Provider theme={defaultTheme}>
        <ToastContainer key="second" />
        <RenderToastButton />
      </Provider>
    );

    act(() => jest.advanceTimersByTime(100));
    expect(getAllByRole('region')).toHaveLength(1);
    expect(getAllByRole('alert')).toHaveLength(1);

    rerender(
      <Provider theme={defaultTheme}>
        <ToastContainer key="first" />
        <RenderToastButton />
      </Provider>
    );

    act(() => jest.advanceTimersByTime(100));
    expect(getAllByRole('region')).toHaveLength(1);
    expect(getAllByRole('alert')).toHaveLength(1);

    rerender(
      <Provider theme={defaultTheme}>
        <ToastContainer key="first" />
        <ToastContainer key="second" />
        <RenderToastButton />
      </Provider>
    );

    act(() => jest.advanceTimersByTime(100));
    expect(getAllByRole('region')).toHaveLength(1);
    expect(getAllByRole('alert')).toHaveLength(1);
  });

  it('should support custom toast events', async () => {
    let {getByRole, queryByRole} = renderComponent(<RenderToastButton />);

    let onToast = jest.fn().mockImplementation(e => e.preventDefault());
    window.addEventListener('react-spectrum-toast', onToast);

    let button = getByRole('button');
    await user.click(button);

    expect(queryByRole('alert')).toBeNull();
    expect(onToast).toHaveBeenCalledTimes(1);
    expect(onToast.mock.calls[0][0].detail).toEqual({
      children: 'Toast is default',
      variant: 'neutral',
      options: {}
    });

    window.removeEventListener('react-spectrum-toast', onToast);
  });

  it('should support custom aria-label', async () => {
    let {getByRole} = render(
      <Provider theme={defaultTheme}>
        <ToastContainer aria-label="Toasts" />
        <RenderToastButton />
      </Provider>
    );

    let button = getByRole('button');
    await user.click(button);

    let region = getByRole('region');
    expect(region).toHaveAttribute('aria-label', 'Toasts');
  });
});<|MERGE_RESOLUTION|>--- conflicted
+++ resolved
@@ -174,13 +174,8 @@
     let {getByRole, queryByRole} = renderComponent(<RenderToastButton actionLabel="Action" onAction={onAction} onClose={onClose} />);
     let button = getByRole('button');
 
-<<<<<<< HEAD
-    expect(queryByRole('alertdialog')).toBeNull();
-    triggerPress(button);
-=======
-    expect(queryByRole('alert')).toBeNull();
-    await user.click(button);
->>>>>>> 315950ce
+    expect(queryByRole('alertdialog')).toBeNull();
+    await user.click(button);
 
     act(() => jest.advanceTimersByTime(100));
     let toast = getByRole('alertdialog');
@@ -202,13 +197,8 @@
     let {getByRole, queryByRole} = renderComponent(<RenderToastButton actionLabel="Action" onAction={onAction} onClose={onClose} shouldCloseOnAction />);
     let button = getByRole('button');
 
-<<<<<<< HEAD
-    expect(queryByRole('alertdialog')).toBeNull();
-    triggerPress(button);
-=======
-    expect(queryByRole('alert')).toBeNull();
-    await user.click(button);
->>>>>>> 315950ce
+    expect(queryByRole('alertdialog')).toBeNull();
+    await user.click(button);
 
     act(() => jest.advanceTimersByTime(100));
     let toast = getByRole('alertdialog');
@@ -261,11 +251,7 @@
     expect(document.activeElement).toBe(button);
   });
 
-<<<<<<< HEAD
-  it('should move focus to remaining toast when a toast exits and there are more', () => {
-=======
-  it('should move focus to container when a toast exits and there are more', async () => {
->>>>>>> 315950ce
+  it('should move focus to remaining toast when a toast exits and there are more', async () => {
     let {getAllByRole, getByRole, queryByRole} = renderComponent(<RenderToastButton />);
     let button = getByRole('button');
 
