--- conflicted
+++ resolved
@@ -36,9 +36,9 @@
     "url": "https://github.com/adobe/react-spectrum"
   },
   "dependencies": {
-<<<<<<< HEAD
     "@react-aria/focus": "workspace:^",
     "@react-aria/i18n": "workspace:^",
+    "@react-aria/overlays": "workspace:^",
     "@react-aria/toast": "workspace:^",
     "@react-aria/utils": "workspace:^",
     "@react-spectrum/button": "workspace:^",
@@ -46,18 +46,6 @@
     "@react-stately/toast": "workspace:^",
     "@react-types/shared": "workspace:^",
     "@spectrum-icons/ui": "workspace:^",
-=======
-    "@react-aria/focus": "^3.17.0",
-    "@react-aria/i18n": "^3.11.0",
-    "@react-aria/overlays": "^3.22.0",
-    "@react-aria/toast": "3.0.0-beta.11",
-    "@react-aria/utils": "^3.24.0",
-    "@react-spectrum/button": "^3.16.3",
-    "@react-spectrum/utils": "^3.11.6",
-    "@react-stately/toast": "3.0.0-beta.3",
-    "@react-types/shared": "^3.23.0",
-    "@spectrum-icons/ui": "^3.6.6",
->>>>>>> c81c9463
     "@swc/helpers": "^0.5.0",
     "use-sync-external-store": "^1.2.0"
   },
