--- conflicted
+++ resolved
@@ -18,11 +18,7 @@
 import {SpectrumColumnProps} from '@react-types/table';
 
 // Override TS for Column to support spectrum specific props.
-<<<<<<< HEAD
-const SpectrumColumn: <T>(props: SpectrumColumnProps<T>) => React.JSX.Element = Column as <T>(props: SpectrumColumnProps<T>) => JSX.Element;
-=======
-const SpectrumColumn = Column as <T>(props: SpectrumColumnProps<T>) => JSX.Element;
->>>>>>> c900a538
+const SpectrumColumn: <T>(props: SpectrumColumnProps<T>) => JSX.Element = Column as <T>(props: SpectrumColumnProps<T>) => JSX.Element;
 export {SpectrumColumn as Column};
 
 export {
