--- conflicted
+++ resolved
@@ -34,12 +34,8 @@
 // @ts-ignore
 import intlMessages from '../intl/*.json';
 import {Item, Menu, MenuTrigger} from '@react-spectrum/menu';
-<<<<<<< HEAD
 import {layoutInfoToStyle, ScrollView, setScrollLeft, useVirtualizer, useVirtualizerItem, VirtualizerItem} from '@react-aria/virtualizer';
-=======
-import {layoutInfoToStyle, ScrollView, setScrollLeft, useVirtualizer, VirtualizerItem} from '@react-aria/virtualizer';
 import ListGripper from '@spectrum-icons/ui/ListGripper';
->>>>>>> db4c6171
 import {Nubbin} from './Nubbin';
 import {ProgressCircle} from '@react-spectrum/progress';
 import React, {DOMAttributes, HTMLAttributes, Key, ReactElement, useCallback, useContext, useEffect, useMemo, useRef, useState} from 'react';
@@ -1139,7 +1135,7 @@
       <div
         {...columnHeaderProps}
         ref={ref}
-        className={ 
+        className={
           classNames(
             styles,
             'spectrum-Table-headCell',
