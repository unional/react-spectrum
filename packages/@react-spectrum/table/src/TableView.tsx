--- conflicted
+++ resolved
@@ -34,12 +34,8 @@
 // @ts-ignore
 import intlMessages from '../intl/*.json';
 import {Item, Menu, MenuTrigger} from '@react-spectrum/menu';
-<<<<<<< HEAD
-import {layoutInfoToStyle, ScrollView, setScrollLeft, useVirtualizer, useVirtualizerItem, VirtualizerItem} from '@react-aria/virtualizer';
-=======
 import {layoutInfoToStyle, ScrollView, setScrollLeft, useVirtualizer, VirtualizerItem} from '@react-aria/virtualizer';
 import ListGripper from '@spectrum-icons/ui/ListGripper';
->>>>>>> 89fe55bc
 import {Nubbin} from './Nubbin';
 import {ProgressCircle} from '@react-spectrum/progress';
 import React, {DOMAttributes, HTMLAttributes, Key, ReactElement, useCallback, useContext, useEffect, useMemo, useRef, useState} from 'react';
@@ -134,10 +130,6 @@
   return useContext(VirtualizerContext);
 }
 
-<<<<<<< HEAD
-// TODO: type this + maybe just use a weak map
-const TableSectionContext = React.createContext(null)
-=======
 export interface SpectrumTableProps<T> extends TableProps<T>, SpectrumSelectionProps, DOMProps, AriaLabelingProps, StyleProps {
   /**
    * Sets the amount of vertical padding within each cell.
@@ -176,7 +168,9 @@
    */
   dragAndDropHooks?: DragAndDropHooks['dragAndDropHooks']
 }
->>>>>>> 89fe55bc
+
+// TODO: type this + maybe just use a weak map
+const TableSectionContext = React.createContext(null)
 
 function TableView<T extends object>(props: SpectrumTableProps<T>, ref: DOMRef<HTMLDivElement>) {
   props = useProviderProps(props);
@@ -461,13 +455,12 @@
           return <TableCheckboxCell cell={item} />;
         }
 
-<<<<<<< HEAD
         if (item.props.isSectionCell) {
           return <TableSectionCell cell={item} />;
-=======
+        }
+
         if (item.props.isDragButtonCell) {
           return <TableDragCell cell={item} />;
->>>>>>> 89fe55bc
         }
 
         return <TableCell cell={item} />;
@@ -1164,7 +1157,7 @@
       <div
         {...columnHeaderProps}
         ref={ref}
-        className={ 
+        className={
           classNames(
             styles,
             'spectrum-Table-headCell',
