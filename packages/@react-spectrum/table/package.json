{
  "name": "@react-spectrum/table",
  "version": "3.12.10",
  "description": "Spectrum UI components in React",
  "license": "Apache-2.0",
  "main": "dist/main.js",
  "module": "dist/module.js",
  "exports": {
    "types": "./dist/types.d.ts",
    "import": "./dist/import.mjs",
    "require": "./dist/main.js"
  },
  "types": "dist/types.d.ts",
  "source": "src/index.ts",
  "files": [
    "dist",
    "src"
  ],
  "sideEffects": [
    "*.css"
  ],
  "targets": {
    "main": {
      "includeNodeModules": [
        "@adobe/spectrum-css-temp"
      ]
    },
    "module": {
      "includeNodeModules": [
        "@adobe/spectrum-css-temp"
      ]
    }
  },
  "repository": {
    "type": "git",
    "url": "https://github.com/adobe/react-spectrum"
  },
  "dependencies": {
<<<<<<< HEAD
    "@react-aria/button": "workspace:^",
    "@react-aria/focus": "workspace:^",
    "@react-aria/i18n": "workspace:^",
    "@react-aria/interactions": "workspace:^",
    "@react-aria/overlays": "workspace:^",
    "@react-aria/table": "workspace:^",
    "@react-aria/utils": "workspace:^",
    "@react-aria/virtualizer": "workspace:^",
    "@react-aria/visually-hidden": "workspace:^",
    "@react-spectrum/checkbox": "workspace:^",
    "@react-spectrum/dnd": "workspace:^",
    "@react-spectrum/layout": "workspace:^",
    "@react-spectrum/menu": "workspace:^",
    "@react-spectrum/progress": "workspace:^",
    "@react-spectrum/tooltip": "workspace:^",
    "@react-spectrum/utils": "workspace:^",
    "@react-stately/flags": "workspace:^",
    "@react-stately/layout": "workspace:^",
    "@react-stately/table": "workspace:^",
    "@react-stately/virtualizer": "workspace:^",
    "@react-types/grid": "workspace:^",
    "@react-types/shared": "workspace:^",
    "@react-types/table": "workspace:^",
    "@spectrum-icons/ui": "workspace:^",
=======
    "@react-aria/button": "^3.9.5",
    "@react-aria/focus": "^3.17.1",
    "@react-aria/i18n": "^3.11.1",
    "@react-aria/interactions": "^3.21.3",
    "@react-aria/overlays": "^3.22.1",
    "@react-aria/table": "^3.14.1",
    "@react-aria/utils": "^3.24.1",
    "@react-aria/virtualizer": "^3.10.1",
    "@react-aria/visually-hidden": "^3.8.12",
    "@react-spectrum/checkbox": "^3.9.6",
    "@react-spectrum/dnd": "^3.3.10",
    "@react-spectrum/layout": "^3.6.5",
    "@react-spectrum/menu": "^3.19.1",
    "@react-spectrum/progress": "^3.7.7",
    "@react-spectrum/tooltip": "^3.6.7",
    "@react-spectrum/utils": "^3.11.7",
    "@react-stately/flags": "^3.0.3",
    "@react-stately/layout": "^3.13.9",
    "@react-stately/table": "^3.11.8",
    "@react-stately/virtualizer": "^3.7.1",
    "@react-types/grid": "^3.2.6",
    "@react-types/shared": "^3.23.1",
    "@react-types/table": "^3.9.5",
    "@spectrum-icons/ui": "^3.6.7",
>>>>>>> 1cacbf1d
    "@swc/helpers": "^0.5.0"
  },
  "devDependencies": {
    "@adobe/spectrum-css-temp": "3.0.0-alpha.1",
    "@react-aria/dnd": "workspace:^",
    "@react-stately/dnd": "workspace:^"
  },
  "peerDependencies": {
    "@react-spectrum/provider": "^3.0.0",
    "react": "^16.8.0 || ^17.0.0-rc.1 || ^18.0.0",
    "react-dom": "^16.8.0 || ^17.0.0-rc.1 || ^18.0.0"
  },
  "publishConfig": {
    "access": "public"
  }
}<|MERGE_RESOLUTION|>--- conflicted
+++ resolved
@@ -36,7 +36,6 @@
     "url": "https://github.com/adobe/react-spectrum"
   },
   "dependencies": {
-<<<<<<< HEAD
     "@react-aria/button": "workspace:^",
     "@react-aria/focus": "workspace:^",
     "@react-aria/i18n": "workspace:^",
@@ -61,32 +60,6 @@
     "@react-types/shared": "workspace:^",
     "@react-types/table": "workspace:^",
     "@spectrum-icons/ui": "workspace:^",
-=======
-    "@react-aria/button": "^3.9.5",
-    "@react-aria/focus": "^3.17.1",
-    "@react-aria/i18n": "^3.11.1",
-    "@react-aria/interactions": "^3.21.3",
-    "@react-aria/overlays": "^3.22.1",
-    "@react-aria/table": "^3.14.1",
-    "@react-aria/utils": "^3.24.1",
-    "@react-aria/virtualizer": "^3.10.1",
-    "@react-aria/visually-hidden": "^3.8.12",
-    "@react-spectrum/checkbox": "^3.9.6",
-    "@react-spectrum/dnd": "^3.3.10",
-    "@react-spectrum/layout": "^3.6.5",
-    "@react-spectrum/menu": "^3.19.1",
-    "@react-spectrum/progress": "^3.7.7",
-    "@react-spectrum/tooltip": "^3.6.7",
-    "@react-spectrum/utils": "^3.11.7",
-    "@react-stately/flags": "^3.0.3",
-    "@react-stately/layout": "^3.13.9",
-    "@react-stately/table": "^3.11.8",
-    "@react-stately/virtualizer": "^3.7.1",
-    "@react-types/grid": "^3.2.6",
-    "@react-types/shared": "^3.23.1",
-    "@react-types/table": "^3.9.5",
-    "@spectrum-icons/ui": "^3.6.7",
->>>>>>> 1cacbf1d
     "@swc/helpers": "^0.5.0"
   },
   "devDependencies": {
