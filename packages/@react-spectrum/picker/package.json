{
  "name": "@react-spectrum/picker",
  "version": "3.14.5",
  "description": "Spectrum UI components in React",
  "license": "Apache-2.0",
  "main": "dist/main.js",
  "module": "dist/module.js",
  "exports": {
    "types": "./dist/types.d.ts",
    "import": "./dist/import.mjs",
    "require": "./dist/main.js"
  },
  "types": "dist/types.d.ts",
  "source": "src/index.ts",
  "files": [
    "dist",
    "src"
  ],
  "sideEffects": [
    "*.css"
  ],
  "targets": {
    "main": {
      "includeNodeModules": [
        "@adobe/spectrum-css-temp"
      ]
    },
    "module": {
      "includeNodeModules": [
        "@adobe/spectrum-css-temp"
      ]
    }
  },
  "repository": {
    "type": "git",
    "url": "https://github.com/adobe/react-spectrum"
  },
  "dependencies": {
<<<<<<< HEAD
    "@react-aria/i18n": "workspace:^",
    "@react-aria/interactions": "workspace:^",
    "@react-aria/select": "workspace:^",
    "@react-aria/utils": "workspace:^",
    "@react-spectrum/button": "workspace:^",
    "@react-spectrum/form": "workspace:^",
    "@react-spectrum/label": "workspace:^",
    "@react-spectrum/listbox": "workspace:^",
    "@react-spectrum/overlays": "workspace:^",
    "@react-spectrum/progress": "workspace:^",
    "@react-spectrum/text": "workspace:^",
    "@react-spectrum/utils": "workspace:^",
    "@react-stately/collections": "workspace:^",
    "@react-stately/select": "workspace:^",
    "@react-types/select": "workspace:^",
    "@react-types/shared": "workspace:^",
    "@spectrum-icons/ui": "workspace:^",
=======
    "@react-aria/i18n": "^3.11.1",
    "@react-aria/interactions": "^3.21.3",
    "@react-aria/select": "^3.14.5",
    "@react-aria/utils": "^3.24.1",
    "@react-spectrum/button": "^3.16.4",
    "@react-spectrum/form": "^3.7.6",
    "@react-spectrum/label": "^3.16.6",
    "@react-spectrum/listbox": "^3.12.9",
    "@react-spectrum/overlays": "^5.6.1",
    "@react-spectrum/progress": "^3.7.7",
    "@react-spectrum/text": "^3.5.5",
    "@react-spectrum/utils": "^3.11.7",
    "@react-stately/collections": "^3.10.7",
    "@react-stately/select": "^3.6.4",
    "@react-types/select": "^3.9.4",
    "@react-types/shared": "^3.23.1",
    "@spectrum-icons/ui": "^3.6.7",
>>>>>>> 1cacbf1d
    "@swc/helpers": "^0.5.0"
  },
  "devDependencies": {
    "@adobe/spectrum-css-temp": "3.0.0-alpha.1"
  },
  "peerDependencies": {
    "@react-spectrum/provider": "^3.1.4",
    "react": "^16.8.0 || ^17.0.0-rc.1 || ^18.0.0",
    "react-dom": "^16.8.0 || ^17.0.0-rc.1 || ^18.0.0"
  },
  "publishConfig": {
    "access": "public"
  }
}<|MERGE_RESOLUTION|>--- conflicted
+++ resolved
@@ -36,7 +36,6 @@
     "url": "https://github.com/adobe/react-spectrum"
   },
   "dependencies": {
-<<<<<<< HEAD
     "@react-aria/i18n": "workspace:^",
     "@react-aria/interactions": "workspace:^",
     "@react-aria/select": "workspace:^",
@@ -54,25 +53,6 @@
     "@react-types/select": "workspace:^",
     "@react-types/shared": "workspace:^",
     "@spectrum-icons/ui": "workspace:^",
-=======
-    "@react-aria/i18n": "^3.11.1",
-    "@react-aria/interactions": "^3.21.3",
-    "@react-aria/select": "^3.14.5",
-    "@react-aria/utils": "^3.24.1",
-    "@react-spectrum/button": "^3.16.4",
-    "@react-spectrum/form": "^3.7.6",
-    "@react-spectrum/label": "^3.16.6",
-    "@react-spectrum/listbox": "^3.12.9",
-    "@react-spectrum/overlays": "^5.6.1",
-    "@react-spectrum/progress": "^3.7.7",
-    "@react-spectrum/text": "^3.5.5",
-    "@react-spectrum/utils": "^3.11.7",
-    "@react-stately/collections": "^3.10.7",
-    "@react-stately/select": "^3.6.4",
-    "@react-types/select": "^3.9.4",
-    "@react-types/shared": "^3.23.1",
-    "@spectrum-icons/ui": "^3.6.7",
->>>>>>> 1cacbf1d
     "@swc/helpers": "^0.5.0"
   },
   "devDependencies": {
