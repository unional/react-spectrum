/*
 * Copyright 2020 Adobe. All rights reserved.
 * This file is licensed to you under the Apache License, Version 2.0 (the "License");
 * you may not use this file except in compliance with the License. You may obtain a copy
 * of the License at http://www.apache.org/licenses/LICENSE-2.0
 *
 * Unless required by applicable law or agreed to in writing, software distributed under
 * the License is distributed on an "AS IS" BASIS, WITHOUT WARRANTIES OR REPRESENTATIONS
 * OF ANY KIND, either express or implied. See the License for the specific language
 * governing permissions and limitations under the License.
 */

import {action} from '@storybook/addon-actions';
import {ActionButton} from '@react-spectrum/button';
import AlignCenter from '@spectrum-icons/workflow/AlignCenter';
import AlignLeft from '@spectrum-icons/workflow/AlignLeft';
import AlignRight from '@spectrum-icons/workflow/AlignRight';
import {ComponentMeta, ComponentStoryObj} from '@storybook/react';
import {Content, View} from '@react-spectrum/view';
import {ContextualHelp} from '@react-spectrum/contextualhelp';
import Copy from '@spectrum-icons/workflow/Copy';
import Cut from '@spectrum-icons/workflow/Cut';
import {expect} from '@storybook/jest';
import {Flex} from '@react-spectrum/layout';
import {Heading, Text} from '@react-spectrum/text';
import {Item, Picker, Section, SpectrumPickerProps} from '../';
import Paste from '@spectrum-icons/workflow/Paste';
import React,  {useState} from 'react';
import {useAsyncList} from '@react-stately/data';
<<<<<<< HEAD
import {userEvent, within} from '@storybook/testing-library';
import {View} from '@react-spectrum/view';
=======
>>>>>>> e4bc3269

let flatOptions = [
  {id: 1, name: 'Aardvark'},
  {id: 2, name: 'Kangaroo'},
  {id: 3, name: 'Snake'},
  {id: 4, name: 'Danni'},
  {id: 5, name: 'Devon'},
  {id: 6, name: 'Ross'},
  {id: 7, name: 'Puppy'},
  {id: 8, name: 'Doggo'},
  {id: 9, name: 'Floof'}
];

let longItemText = [
  {id: 'short', name: 'One'},
  {id: 'long', name: 'your text here long long long long'},
  {id: 'underscores', name: 'your_text_here_long_long_long_long'},
  {id: 'hypens', name: 'your-text-here-long-long-long-long'},
  {id: 'singleWord', name: 'supercalifragilisticexpialidocious'},
  {id: 'always', name: 'This item is very long and word wraps poorly'}
];

let falsyKey = [
  {id: '', name: 'None'},
  {id: 'One', name: 'One'},
  {id: 'Two', name: 'Two'},
  {id: 'Three', name: 'Three'}
];

let withSection = [
  {name: 'Animals', children: [
    {name: 'Aardvark'},
    {name: 'Kangaroo'},
    {name: 'Snake'}
  ]},
  {name: 'People', children: [
    {name: 'Danni'},
    {name: 'Devon'},
    {name: 'Ross'}
  ]}
];

export type PickerStory = ComponentStoryObj<typeof Picker>;

export default {
  title: 'Picker',
  component: Picker,
  excludeStories: [],
  args: {
    'label': 'Test',
    onSelectionChange: action('onSelectionChange'),
    onOpenChange: action('onOpenChange')
  },
  argTypes: {
    layout: {
      table: {
        disable: true
      }
    },
    children: {
      table: {
        disable: true
      }
    },
    onSelectionChange: {
      table: {
        disable: true
      }
    },
    onOpenChange: {
      table: {
        disable: true
      }
    },
    label: {
      control: 'text'
    },
    description: {
      control: 'text'
    },
    errorMessage: {
      control: 'text'
    },
    isDisabled: {
      control: 'boolean'
    },
    labelAlign: {
      control: 'radio',
      options: ['end', 'start']
    },
    labelPosition: {
      control: 'radio',
      options: ['side', 'top']
    },
    necessityIndicator: {
      control: 'radio',
      options: ['icon', 'label']
    },
    isRequired: {
      control: 'boolean'
    },
    validationState: {
      control: {
        type: 'radio',
        options: [null, 'valid', 'invalid']
      }
    },
    isQuiet: {
      control: 'boolean'
    },
    width: {
      control: {
        type: 'radio',
        options: [null, '100px', '480px', 'size-4600']
      }
    },
    menuWidth: {
      control: {
        type: 'radio',
        options: [null, '100px', '480px', 'size-4600']
      }
    },
    isLoading: {
      control: 'boolean'
    },
    autoFocus: {
      control: 'boolean'
    },
    isOpen: {
      control: 'boolean'
    },
    defaultOpen: {
      control: 'boolean'
    }
  }
} as ComponentMeta<typeof Picker>;

export type DefaultStory = ComponentStoryObj<typeof DefaultPicker>;
export const Default: DefaultStory = {
  render: (args) => <DefaultPicker {...args} />
};

Default.play = async ({canvasElement}) => {
  let canvas = within(canvasElement);
  let button = await canvas.findByRole('button');
  await userEvent.click(button);
  let body = canvasElement.ownerDocument.body;
  await within(body).findByRole('listbox');
};

export const Disabled: DefaultStory = {
  render: (args) => <DefaultPicker {...args} disabledKeys={['Short']} />,
  name: 'disabled keys'
};

export const Sections: PickerStory = {
  args: {
    children: (
      <Section title="Animals">
        <Item key="Aardvark">Aardvark</Item>
        <Item key="Kangaroo">Kangaroo</Item>
        <Item key="Snake">Snake</Item>
      </Section>
    )
  }
};

Sections.play = async ({canvasElement}) => {
  // TODO: figure out what exactly this is complaining about
  // @ts-ignore
  await Default.play({canvasElement});
  let body = canvasElement.ownerDocument.body;
  let listbox = await within(body).findByRole('listbox');

  expect(await within(listbox).findByText('Animals')).toBeInTheDocument();

  let groups = await within(listbox).findAllByRole('group');
  expect(groups).toHaveLength(1);

  let items = await within(listbox).findAllByRole('option');
  expect(items.length).toBe(3);
  expect(items[0]).toHaveTextContent('Aardvark');
  expect(items[1]).toHaveTextContent('Kangaroo');
  expect(items[2]).toHaveTextContent('Snake');
  expect(document.activeElement).toBe(listbox);
};

export const Dynamic: PickerStory = {
  args: {
    children: (item: any) => <Item>{item.name}</Item>,
    items: flatOptions
  },
  name: 'dynamic'
};

export const DynamicSections: PickerStory = {
  args: {
    children: (
      (item: any) => (
        <Section key={item.name} items={item.children} title={item.name}>
          {(item: any) => <Item key={item.name}>{item.name}</Item>}
        </Section>
      )
    ),
    items: withSection
  },
  name: 'dynamic with sections'
};

export type ComplexItemsStory = ComponentStoryObj<typeof ComplexItemsPicker>;
export const ComplexItems: ComplexItemsStory = {
  render: (args) => <ComplexItemsPicker {...args} />,
  name: 'complex items'
};

export const LongItemText: PickerStory = {
  args: {
    children: (item: any) => <Item key={item.key}>{item.name}</Item>,
    items: longItemText
  },
  name: 'long item text'
};

export const FalsyKey: PickerStory = {
  args: {
    children: (item: any) => <Item key={item.key}>{item.name}</Item>,
    items: falsyKey
  },
  name: 'falsy item key'
};

export const NoLabel: PickerStory = {
  args: {
    children: (item: any) => <Item>{item.name}</Item>,
    items: flatOptions,
    'aria-label': 'Test',
    label: null
  },
  name: 'no visible label'
};

export const ContextualHelpPicker: PickerStory = {
  args: {
    children: (item: any) => <Item>{item.name}</Item>,
    items: flatOptions,
    contextualHelp: (
      <ContextualHelp>
        <Heading>What is a segment?</Heading>
        <Content>Segments identify who your visitors are, what devices and services they use, where they navigated from, and much more.</Content>
      </ContextualHelp>
    )
  },
  name: 'contextual help'
};

export const SelectedKey: PickerStory = {
  args: {
    children: (item: any) => <Item>{item.name}</Item>,
    items: flatOptions,
    selectedKey: 7
  },
  name: 'selectedKey'
};

export const DefaultSelectedKey: PickerStory = {
  args: {
    children: (item: any) => <Item>{item.name}</Item>,
    items: flatOptions,
    defaultSelectedKey: 7
  },
  name: 'defaultSelectedKey (uncontrolled)'
};

export const Loading: PickerStory = {
  args: {
    children: (item: any) => <Item>{item.name}</Item>,
    items: [],
    isLoading: true
  },
  name: 'isLoading, no items'
};

export type AsyncLoadingStory = ComponentStoryObj<typeof AsyncLoadingExample>;
export const AsyncLoading: AsyncLoadingStory = {
  render: (args) => <AsyncLoadingExample {...args} />,
  name: 'async loading'
};

export type FocusStory = ComponentStoryObj<any>;
export const Focus: FocusStory = {
  render: (args) => (
    <div style={{display: 'flex', width: 'auto', margin: '250px 0'}}>
      <label htmlFor="focus-before">Focus before</label>
      <input id="focus-before" data-testid="before" />
      <Picker {...args} label="Focus-Test" items={flatOptions} onFocus={action('focus')} onBlur={action('blur')} onKeyDown={action('keydown')} onKeyUp={action('keyup')}>
        {(item: any) => <Item>{item.name}</Item>}
      </Picker>
      <label htmlFor="focus-after">Focus after</label>
      <input id="focus-after" data-testid="after" />
    </div>
  ),
  name: 'keyboard tab focus'
};

Focus.play = async ({canvasElement}) => {
  // @ts-ignore
  await Default.play({canvasElement});
  let canvas = within(canvasElement);

  let body = canvasElement.ownerDocument.body;
  let listbox = await within(body).findByRole('listbox');
  expect(document.activeElement).toBe(listbox);

  await userEvent.tab();
  let afterInput = await canvas.findByTestId('after');
  expect(document.activeElement).toBe(afterInput);
  expect(listbox).not.toBeInTheDocument();

  await userEvent.tab({shift: true});
  let button = await canvas.findByRole('button');
  expect(document.activeElement).toBe(button);
};

export type ResizePickerStory = ComponentStoryObj<typeof ResizePicker>;
export const Resize: ResizePickerStory = {
  render: (args) => <ResizePicker {...args} />,
  name: 'resize'
};

export type ScrollingStory = ComponentStoryObj<any>;
export const Scrolling: ScrollingStory = {
  render: (args) => (
    <View width="300px" height="size-500" overflow="auto">
      <View width="500px">
        <Picker {...args} label="Test">
          <Item key="One">One</Item>
          <Item key="Two">Two</Item>
          <Item key="Three">Three</Item>
        </Picker>
      </View>
    </View>
  ),
  name: 'scrolling container'
};

function DefaultPicker(props: SpectrumPickerProps<object>) {
  return (
    <Picker {...props}>
      <Item key="Short">Short</Item>
      <Item key="Normal">Normal</Item>
      <Item key="This item is very long and word wraps poorly">This item is very long and word wraps poorly</Item>
    </Picker>
  );
}

function ComplexItemsPicker(props: SpectrumPickerProps<object>) {
  return (
    <Picker {...props}>
      <Section title="Section 1">
        <Item textValue="Copy">
          <Copy />
          <Text>Copy</Text>
        </Item>
        <Item textValue="Cut">
          <Cut />
          <Text>Cut</Text>
        </Item>
        <Item textValue="Paste">
          <Paste />
          <Text>Paste</Text>
        </Item>
      </Section>
      <Section title="Section 2">
        <Item textValue="Puppy">
          <AlignLeft />
          <Text>Puppy</Text>
          <Text slot="description">Puppy description super long as well geez</Text>
        </Item>
        <Item textValue="Doggo with really really really long long long text">
          <AlignCenter />
          <Text>Doggo with really really really long long long text</Text>
        </Item>
        <Item textValue="Floof">
          <AlignRight />
          <Text>Floof</Text>
        </Item>
      </Section>
    </Picker>
  );
}

function AsyncLoadingExample(props) {
  interface Pokemon {
    name: string,
    url: string
  }

  let list = useAsyncList<Pokemon>({
    async load({signal, cursor}) {
      let res = await fetch(cursor || 'https://pokeapi.co/api/v2/pokemon', {signal});
      let json = await res.json();
      // The API is too fast sometimes, so make it take longer so we can see the spinner
      await new Promise(resolve => setTimeout(resolve, cursor ? 500 : 1000));
      return {
        items: json.results,
        cursor: json.next
      };
    }
  });

  return (
    <Picker {...props} label="Pick a Pokemon" items={list.items} isLoading={list.isLoading} onLoadMore={list.loadMore}>
      {(item: any) => <Item key={item.name}>{item.name}</Item>}
    </Picker>
  );
}

function ResizePicker(props) {
  const [state, setState] = useState(true);

  return (
    <Flex direction="column" gap="size-200" alignItems="start">
      <div style={{width: state ? '200px' : '300px'}}>
        <Picker {...props} label="Choose A" width="100%">
          <Item key="A1">A1</Item>
          <Item key="A2">A2</Item>
          <Item key="A3">A3</Item>
        </Picker>
      </div>
      <ActionButton onPress={() => setState(!state)}>Toggle size</ActionButton>
    </Flex>
  );
}<|MERGE_RESOLUTION|>--- conflicted
+++ resolved
@@ -27,11 +27,7 @@
 import Paste from '@spectrum-icons/workflow/Paste';
 import React,  {useState} from 'react';
 import {useAsyncList} from '@react-stately/data';
-<<<<<<< HEAD
 import {userEvent, within} from '@storybook/testing-library';
-import {View} from '@react-spectrum/view';
-=======
->>>>>>> e4bc3269
 
 let flatOptions = [
   {id: 1, name: 'Aardvark'},
