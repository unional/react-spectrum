{
  "name": "@react-spectrum/calendar",
  "version": "3.4.9",
  "description": "Spectrum UI components in React",
  "license": "Apache-2.0",
  "main": "dist/main.js",
  "module": "dist/module.js",
  "exports": {
    "types": "./dist/types.d.ts",
    "import": "./dist/import.mjs",
    "require": "./dist/main.js"
  },
  "types": "dist/types.d.ts",
  "source": "src/index.ts",
  "files": [
    "dist",
    "src"
  ],
  "sideEffects": [
    "*.css"
  ],
  "targets": {
    "main": {
      "includeNodeModules": [
        "@adobe/spectrum-css-temp"
      ]
    },
    "module": {
      "includeNodeModules": [
        "@adobe/spectrum-css-temp"
      ]
    }
  },
  "repository": {
    "type": "git",
    "url": "https://github.com/adobe/react-spectrum"
  },
  "dependencies": {
<<<<<<< HEAD
    "@internationalized/date": "workspace:^",
    "@react-aria/calendar": "workspace:^",
    "@react-aria/focus": "workspace:^",
    "@react-aria/i18n": "workspace:^",
    "@react-aria/interactions": "workspace:^",
    "@react-aria/utils": "workspace:^",
    "@react-aria/visually-hidden": "workspace:^",
    "@react-spectrum/button": "workspace:^",
    "@react-spectrum/label": "workspace:^",
    "@react-spectrum/utils": "workspace:^",
    "@react-stately/calendar": "workspace:^",
    "@react-types/button": "workspace:^",
    "@react-types/calendar": "workspace:^",
    "@react-types/shared": "workspace:^",
    "@spectrum-icons/ui": "workspace:^",
=======
    "@internationalized/date": "^3.5.4",
    "@react-aria/calendar": "^3.5.8",
    "@react-aria/focus": "^3.17.1",
    "@react-aria/i18n": "^3.11.1",
    "@react-aria/interactions": "^3.21.3",
    "@react-aria/utils": "^3.24.1",
    "@react-aria/visually-hidden": "^3.8.12",
    "@react-spectrum/button": "^3.16.4",
    "@react-spectrum/label": "^3.16.6",
    "@react-spectrum/utils": "^3.11.7",
    "@react-stately/calendar": "^3.5.1",
    "@react-types/button": "^3.9.4",
    "@react-types/calendar": "^3.4.6",
    "@react-types/shared": "^3.23.1",
    "@spectrum-icons/ui": "^3.6.7",
>>>>>>> 1cacbf1d
    "@swc/helpers": "^0.5.0"
  },
  "devDependencies": {
    "@adobe/spectrum-css-temp": "3.0.0-alpha.1",
    "@react-spectrum/test-utils-internal": "workspace:^"
  },
  "peerDependencies": {
    "@react-spectrum/provider": "^3.0.0",
    "react": "^16.8.0 || ^17.0.0-rc.1 || ^18.0.0",
    "react-dom": "^16.8.0 || ^17.0.0-rc.1 || ^18.0.0"
  },
  "publishConfig": {
    "access": "public"
  }
}<|MERGE_RESOLUTION|>--- conflicted
+++ resolved
@@ -36,7 +36,6 @@
     "url": "https://github.com/adobe/react-spectrum"
   },
   "dependencies": {
-<<<<<<< HEAD
     "@internationalized/date": "workspace:^",
     "@react-aria/calendar": "workspace:^",
     "@react-aria/focus": "workspace:^",
@@ -52,23 +51,6 @@
     "@react-types/calendar": "workspace:^",
     "@react-types/shared": "workspace:^",
     "@spectrum-icons/ui": "workspace:^",
-=======
-    "@internationalized/date": "^3.5.4",
-    "@react-aria/calendar": "^3.5.8",
-    "@react-aria/focus": "^3.17.1",
-    "@react-aria/i18n": "^3.11.1",
-    "@react-aria/interactions": "^3.21.3",
-    "@react-aria/utils": "^3.24.1",
-    "@react-aria/visually-hidden": "^3.8.12",
-    "@react-spectrum/button": "^3.16.4",
-    "@react-spectrum/label": "^3.16.6",
-    "@react-spectrum/utils": "^3.11.7",
-    "@react-stately/calendar": "^3.5.1",
-    "@react-types/button": "^3.9.4",
-    "@react-types/calendar": "^3.4.6",
-    "@react-types/shared": "^3.23.1",
-    "@spectrum-icons/ui": "^3.6.7",
->>>>>>> 1cacbf1d
     "@swc/helpers": "^0.5.0"
   },
   "devDependencies": {
