--- conflicted
+++ resolved
@@ -52,14 +52,9 @@
   state?: TreeState<T>,
   popoverContainerRef?: RefObject<HTMLElement>,
   trayContainerRef?: RefObject<HTMLElement>,
-<<<<<<< HEAD
-  menu?: RefObject<HTMLUListElement>,
+  menu?: RefObject<HTMLDivElement>,
   menuTreeState?: MenuTreeState,
-  submenu?: RefObject<HTMLUListElement>
-=======
-  menu?: RefObject<HTMLDivElement>,
-  menuTreeState?: MenuTreeState
->>>>>>> 5013ddd0
+  submenu?: RefObject<HTMLDivElement>
 }
 
 export const MenuStateContext = React.createContext<MenuStateContextValue<any>>(undefined);
