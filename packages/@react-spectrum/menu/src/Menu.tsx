--- conflicted
+++ resolved
@@ -14,7 +14,6 @@
 import ArrowDownSmall from '@spectrum-icons/ui/ArrowDownSmall';
 import {classNames, useDOMRef, useIsMobileDevice, useStyleProps} from '@react-spectrum/utils';
 import {DOMRef} from '@react-types/shared';
-import {Flex} from '@react-spectrum/layout';
 import {FocusScope} from '@react-aria/focus';
 // @ts-ignore
 import intlMessages from '../intl/*.json';
@@ -66,13 +65,9 @@
   });
   // TODO: add slide transition
   return (
-<<<<<<< HEAD
     <MenuStateContext.Provider value={{popoverContainerRef, trayContainerRef, menu: domRef, submenu: submenuRef, menuTreeState, state}}>
       {/* TODO: this is a tray container for the base menu, each sub menu should also have the same so that we can still have the proper MenuState context nesting? */}
       {/* TODO: maybe this div should be after the FocusScope? */}
-=======
-    <MenuStateContext.Provider value={{popoverContainerRef, trayContainerRef, menu: domRef, menuTreeState, state}}>
->>>>>>> d7045fcc
       <div ref={trayContainerRef} />
       <FocusScope contain={state.expandedKeys.size > 0}>
         <div
