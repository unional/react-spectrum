/*
 * Copyright 2020 Adobe. All rights reserved.
 * This file is licensed to you under the Apache License, Version 2.0 (the "License");
 * you may not use this file except in compliance with the License. You may obtain a copy
 * of the License at http://www.apache.org/licenses/LICENSE-2.0
 *
 * Unless required by applicable law or agreed to in writing, software distributed under
 * the License is distributed on an "AS IS" BASIS, WITHOUT WARRANTIES OR REPRESENTATIONS
 * OF ANY KIND, either express or implied. See the License for the specific language
 * governing permissions and limitations under the License.
 */

import {classNames, useIsMobileDevice} from '@react-spectrum/utils';
import {MenuContext, SubMenuTriggerContext, useMenuStateContext} from './context';
import {Popover} from '@react-spectrum/overlays';
import React, {Key, ReactElement, useRef} from 'react';
import ReactDOM from 'react-dom';
import styles from '@adobe/spectrum-css-temp/components/menu/vars.css';
import {useSubMenuTrigger} from '@react-aria/menu';
import {useSubMenuTriggerState} from '@react-stately/menu';

// TODO: Add shouldFlip and closeOnSelect if we feel like those should be customizable for SubMenuTrigger
// Other MenuTriggerProps like onOpenChange and positioning stuff have been removed as per discussion
interface SubMenuTriggerProps {
  /**
   * The contents of the SubMenuTrigger - a Item and a Menu.
   */
  children: ReactElement[],
  targetKey: Key
}

export interface SpectrumSubMenuTriggerProps extends Omit<SubMenuTriggerProps, 'targetKey'> {}

// TODO: got rid of user provided ref support since it doesn't really make sense for submenus IMO
function SubMenuTrigger(props: SubMenuTriggerProps) {
  let {
    children,
    targetKey
  } = props;
  let triggerRef = useRef(null);
  let [menuTrigger, menu] = React.Children.toArray(children);
<<<<<<< HEAD
  let {container, menu: parentMenuRef, menuTreeState, state, submenu: menuRef} = useMenuStateContext();
=======
  let {popoverContainerRef, trayContainerRef, menu: parentMenuRef, menuTreeState, state} = useMenuStateContext();
>>>>>>> 0b77e0ea
  let subMenuTriggerState = useSubMenuTriggerState({triggerKey: targetKey}, {...menuTreeState, ...state});
  let {subMenuTriggerProps, subMenuProps, popoverProps, overlayProps} = useSubMenuTrigger({parentMenuRef, subMenuRef: menuRef}, subMenuTriggerState, triggerRef);
  let isMobile = useIsMobileDevice();
  let onBackButtonPress = () => {
    subMenuTriggerState.close();
    if (parentMenuRef.current && !parentMenuRef.current.contains(document.activeElement)) {
      // TODO: needs a delay for the parent menu in the tray to no longer be display: none
      requestAnimationFrame(() => parentMenuRef.current.focus());
    }
  };
  let menuContext = {
    ...subMenuProps,
    ref: menuRef,
    UNSAFE_style: isMobile ? {
      width: '100%',
      maxHeight: 'inherit'
    } : undefined,
    UNSAFE_className: classNames(styles, {'spectrum-Menu-popover': !isMobile}),
    ...(isMobile && {onBackButtonPress})
  };

  let overlay;
  if (isMobile && trayContainerRef.current && subMenuTriggerState.isOpen) {
    // TODO: Will need the same SSR stuff as Overlay? Might not since this trigger should theoretically only be mounted if a parent menu is mounted and thus we aren't in a SSR state
    // TODO: Deleting uneeded handlers for Tray experience since Tray is a Spectrum specific implementation detail
    delete subMenuTriggerProps.onBlur;
    delete subMenuTriggerProps.onHoverChange;
    overlay = ReactDOM.createPortal(menu, trayContainerRef.current);
  } else {
    overlay = (
      <Popover
        {...popoverProps}
        {...overlayProps}
        container={popoverContainerRef.current}
        offset={-10}
        enableBothDismissButtons
        UNSAFE_style={{clipPath: 'unset'}}
        state={subMenuTriggerState}
        triggerRef={triggerRef}
        scrollRef={menuRef}
        placement="end top"
        hideArrow>
        {menu}
      </Popover>
    );
  }

  return (
    <>
      <SubMenuTriggerContext.Provider value={{triggerRef, ...subMenuTriggerProps}}>{menuTrigger}</SubMenuTriggerContext.Provider>
      <MenuContext.Provider value={menuContext}>
        {overlay}
      </MenuContext.Provider>
    </>
  );
}

SubMenuTrigger.getCollectionNode = function* (props: SpectrumSubMenuTriggerProps) {
  let childArray: ReactElement[] = [];
  React.Children.forEach(props.children, child => {
    if (React.isValidElement(child)) {
      childArray.push(child);
    }
  });
  let [trigger] = childArray;
  let [, content] = props.children as [ReactElement, ReactElement];

  yield {
    element: React.cloneElement(trigger, {...trigger.props, hasChildItems: true, isTrigger: true}),
    wrapper: (element) => (
      <SubMenuTrigger key={element.key} targetKey={element.key} {...props}>
        {element}
        {content}
      </SubMenuTrigger>
    )
  };
};

let _SubMenuTrigger = SubMenuTrigger as (props: SpectrumSubMenuTriggerProps) => JSX.Element;
export {_SubMenuTrigger as SubMenuTrigger};<|MERGE_RESOLUTION|>--- conflicted
+++ resolved
@@ -33,17 +33,14 @@
 
 // TODO: got rid of user provided ref support since it doesn't really make sense for submenus IMO
 function SubMenuTrigger(props: SubMenuTriggerProps) {
+  let triggerRef = useRef(null);
   let {
     children,
     targetKey
   } = props;
-  let triggerRef = useRef(null);
+  
   let [menuTrigger, menu] = React.Children.toArray(children);
-<<<<<<< HEAD
-  let {container, menu: parentMenuRef, menuTreeState, state, submenu: menuRef} = useMenuStateContext();
-=======
-  let {popoverContainerRef, trayContainerRef, menu: parentMenuRef, menuTreeState, state} = useMenuStateContext();
->>>>>>> 0b77e0ea
+  let {popoverContainerRef, trayContainerRef, menu: parentMenuRef, submenu: menuRef, menuTreeState, state} = useMenuStateContext();
   let subMenuTriggerState = useSubMenuTriggerState({triggerKey: targetKey}, {...menuTreeState, ...state});
   let {subMenuTriggerProps, subMenuProps, popoverProps, overlayProps} = useSubMenuTrigger({parentMenuRef, subMenuRef: menuRef}, subMenuTriggerState, triggerRef);
   let isMobile = useIsMobileDevice();
