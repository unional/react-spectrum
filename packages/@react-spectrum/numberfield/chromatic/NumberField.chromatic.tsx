/*
 * Copyright 2020 Adobe. All rights reserved.
 * This file is licensed to you under the Apache License, Version 2.0 (the "License");
 * you may not use this file except in compliance with the License. You may obtain a copy
 * of the License at http://www.apache.org/licenses/LICENSE-2.0
 *
 * Unless required by applicable law or agreed to in writing, software distributed under
 * the License is distributed on an "AS IS" BASIS, WITHOUT WARRANTIES OR REPRESENTATIONS
 * OF ANY KIND, either express or implied. See the License for the specific language
 * governing permissions and limitations under the License.
 */

import {classNames} from '@react-spectrum/utils';
import {Content} from '@react-spectrum/view';
import {ContextualHelp} from '@react-spectrum/contextualhelp';
import {generatePowerset} from '@react-spectrum/story-utils';
import {Grid, repeat} from '@react-spectrum/layout';
import {Heading} from '@react-spectrum/text';
import {mergeProps} from '@react-aria/utils';
import {Meta, StoryFn} from '@storybook/react';
import {NumberField} from '../src';
import React from 'react';
import {SpectrumNumberFieldProps} from '@react-types/numberfield';
import stepperStyles from '@adobe/spectrum-css-temp/components/stepper/vars.css';

let states = [
  {isQuiet: true},
  {isDisabled: true},
  {isReadOnly: true},
  {hideStepper: true},
  {validationState: ['valid', 'invalid']},
  {contextualHelp: (
    <ContextualHelp>
      <Heading>What is a segment?</Heading>
      <Content>Segments identify who your visitors are, what devices and services they use, where they navigated from, and much more.</Content>
    </ContextualHelp>
  )}
];

let noLabelStates = [
  {UNSAFE_className: classNames(
    {},
      classNames(stepperStyles, 'focus-ring')
    )},
  {UNSAFE_className: classNames(
      {},
      classNames(stepperStyles, 'is-focused')
    )}
];

let combinations = generatePowerset(states, v => v.contextualHelp && (v.validationState || v.hideStepper || v.isReadOnly));

let combinationsStyles: any[] = [...combinations];
for (let i = 0; i < noLabelStates.length; i++) {
  let len = combinationsStyles.length;
  for (let j = 0; j < len; j++) {
    let merged = mergeProps(combinationsStyles[j], noLabelStates[i]);

    combinationsStyles.push(merged);
  }
}
// doing this line inside the loop caused focus-ring to never be added
combinationsStyles = combinationsStyles.filter(
  combo => {
    // we only care about combos with class name state, the rest are covered in other stories
    let hasClassName = combo.UNSAFE_className;
    let invalidFocusState = (
      combo.UNSAFE_className
        && combo.UNSAFE_className.includes('focus-ring')
        && !combo.UNSAFE_className.includes('is-focused')
    );
    let invalidDisabledState = (
      combo.isDisabled
        && combo.UNSAFE_className
        && combo.UNSAFE_className.includes('is-focused')
    );
    return hasClassName && !invalidFocusState && !invalidDisabledState;
  }
);


function shortName(key, value) {
  let returnVal = '';
  switch (key) {
    case 'isQuiet':
      returnVal = 'quiet';
      break;
    case 'isDisabled':
      returnVal = 'disable';
      break;
    case 'isReadOnly':
      returnVal = 'ro';
      break;
    case 'hideStepper':
      returnVal = 'hidestep';
      break;
    case 'validationState':
      returnVal = `vs ${value}`;
      break;
    case 'UNSAFE_className':
      returnVal = `cn ${value.includes('focus-ring') ? 'ring' : 'focused'}`;
      break;
  }
  return returnVal;
}

const meta: Meta = {
  title: 'NumberField'
};

export default meta;

const Template: StoryFn<SpectrumNumberFieldProps> = (args) => (
  <Grid columns={repeat(states.length, '1fr')} autoFlow="row" gap="size-300">
    {combinations.map(c => {
      let key = Object.keys(c).map(k => shortName(k, c[k])).join(' ');
      if (!key) {
        key = 'empty';
      }
      return <NumberField key={key} {...args} {...c} label={args['aria-label'] ? undefined : key} />;
    })}
  </Grid>
);

const TemplateVertical: StoryFn<SpectrumNumberFieldProps> = (args) => (
  <Grid autoFlow="row" gap="size-300">
    {combinations.map(c => {
      let key = Object.keys(c).map(k => shortName(k, c[k])).join(' ');
      if (!key) {
        key = 'empty';
      }
      return <NumberField key={key} {...args} {...c} label={args['aria-label'] ? undefined : key} />;
    })}
  </Grid>
);

const TemplateSmall: StoryFn<SpectrumNumberFieldProps> = (args) => (
  <Grid columns={repeat(4, '1fr')} autoFlow="row" gap="size-200">
    {combinations.map(c => {
      let key = Object.keys(c).map(k => shortName(k, c[k])).join(' ');
      if (!key) {
        key = 'empty';
      }
      return <NumberField key={key} {...args} {...c} label={args['aria-label'] ? undefined : key} />;
    })}
  </Grid>
);

const TemplateWithForcedStyles: StoryFn<SpectrumNumberFieldProps> = (args) => (
  <Grid columns={repeat(states.length, '1fr')} autoFlow="row" gap="size-300">
    {combinationsStyles.map(c => {
      let key = Object.keys(c).map(k => shortName(k, c[k])).join(' ');
      return <div key={key}><div>{key}</div><NumberField {...args} {...c} /></div>;
    })}
  </Grid>
);

<<<<<<< HEAD
export const PropDefaults = Template.bind({});
PropDefaults.name = 'default';
PropDefaults.args = {};

export const PropDefaultValue = Template.bind({});
PropDefaultValue.name = 'default value';
PropDefaultValue.args = {...PropDefaults.args, defaultValue: 10};

export const PropValue = Template.bind({});
PropValue.name = 'value';
PropValue.args = {...PropDefaults.args, value: 10};

export const PropValueMobileViewport = TemplateVertical.bind({});
PropValueMobileViewport.name = 'value, mobile viewport';
PropValueMobileViewport.args = {...PropDefaults.args, value: 10};
PropValueMobileViewport.parameters = {
  chromatic: {viewports: [320]},
  chromaticProvider: {colorSchemes: ['light'], locales: ['en-US'], scales: ['large'], disableAnimations: true}
};

export const PropAriaLabelled = Template.bind({});
PropAriaLabelled.name = 'aria-label';
PropAriaLabelled.args = {'aria-label': 'Label'};

export const PropLabelEnd = Template.bind({});
PropLabelEnd.name = 'label end';
PropLabelEnd.args = {...PropDefaults.args, labelAlign: 'end', defaultValue: 10};

export const PropMinValue = Template.bind({});
PropMinValue.name = 'min value';
PropMinValue.args = {...PropDefaults.args, minValue: 10, defaultValue: 10};

export const PropMaxValue = Template.bind({});
PropMaxValue.name = 'max value';
PropMaxValue.args = {...PropDefaults.args, maxValue: 10, defaultValue: 10};

export const PropLabelSide = TemplateSmall.bind({});
PropLabelSide.name = 'label side';
PropLabelSide.args = {...PropDefaults.args, labelPosition: 'side', defaultValue: 10};

export const PropCustomWidth = TemplateSmall.bind({});
PropCustomWidth.name = 'custom width';
PropCustomWidth.args = {...PropDefaults.args, width: 'size-3000'};

// we can only force the interaction styles on the no visible label stories
export const PropInteractionStyles = TemplateWithForcedStyles.bind({});
PropInteractionStyles.name = 'interaction styles';
PropInteractionStyles.args = {...PropAriaLabelled.args};

export const PropInteractionStylesMinValue = TemplateWithForcedStyles.bind({});
PropInteractionStylesMinValue.name = 'interaction styles min value';
PropInteractionStylesMinValue.args = {...PropAriaLabelled.args, minValue: 10, defaultValue: 10};
=======
export const PropDefaults = {
  render: Template,
  name: 'default',
  args: {}
};

export const PropDefaultValue = {
  render: Template,
  name: 'default value',
  args: {...PropDefaults.args, defaultValue: 10}
};

export const PropValue = {
  render: Template,
  name: 'value',
  args: {...PropDefaults.args, value: 10}
};

export const PropValueMobileViewport = {
  render: TemplateVertical,
  name: 'value, mobile viewport',
  args: {...PropDefaults.args, value: 10},

  parameters: {
    chromatic: {viewports: [320]},
    chromaticProvider: {
      colorSchemes: ['light'],
      locales: ['en-US'],
      scales: ['large'],
      disableAnimations: true
    }
  }
};

export const PropAriaLabelled = {
  render: Template,
  name: 'aria-label',
  args: {'aria-label': 'Label'}
};

export const PropLabelEnd = {
  render: Template,
  name: 'label end',
  args: {...PropDefaults.args, labelAlign: 'end', defaultValue: 10}
};

export const PropMinValue = {
  render: Template,
  name: 'min value',
  args: {...PropDefaults.args, minValue: 10, defaultValue: 10}
};

export const PropMaxValue = {
  render: Template,
  name: 'max value',
  args: {...PropDefaults.args, maxValue: 10, defaultValue: 10}
};

export const PropLabelSide = {
  render: TemplateSmall,
  name: 'label side',
  args: {...PropDefaults.args, labelPosition: 'side', defaultValue: 10}
};

export const PropCustomWidth = {
  render: TemplateSmall,
  name: 'custom width',
  args: {...PropDefaults.args, width: 'size-3000'}
};

export const PropInteractionStyles = {
  render: TemplateWithForcedStyles,
  name: 'interaction styles',
  args: {...PropAriaLabelled.args}
};

export const PropInteractionStylesMinValue = {
  render: TemplateWithForcedStyles,
  name: 'interaction styles min value',
  args: {...PropAriaLabelled.args, minValue: 10, defaultValue: 10}
};
>>>>>>> d5282cf0
<|MERGE_RESOLUTION|>--- conflicted
+++ resolved
@@ -155,60 +155,6 @@
   </Grid>
 );
 
-<<<<<<< HEAD
-export const PropDefaults = Template.bind({});
-PropDefaults.name = 'default';
-PropDefaults.args = {};
-
-export const PropDefaultValue = Template.bind({});
-PropDefaultValue.name = 'default value';
-PropDefaultValue.args = {...PropDefaults.args, defaultValue: 10};
-
-export const PropValue = Template.bind({});
-PropValue.name = 'value';
-PropValue.args = {...PropDefaults.args, value: 10};
-
-export const PropValueMobileViewport = TemplateVertical.bind({});
-PropValueMobileViewport.name = 'value, mobile viewport';
-PropValueMobileViewport.args = {...PropDefaults.args, value: 10};
-PropValueMobileViewport.parameters = {
-  chromatic: {viewports: [320]},
-  chromaticProvider: {colorSchemes: ['light'], locales: ['en-US'], scales: ['large'], disableAnimations: true}
-};
-
-export const PropAriaLabelled = Template.bind({});
-PropAriaLabelled.name = 'aria-label';
-PropAriaLabelled.args = {'aria-label': 'Label'};
-
-export const PropLabelEnd = Template.bind({});
-PropLabelEnd.name = 'label end';
-PropLabelEnd.args = {...PropDefaults.args, labelAlign: 'end', defaultValue: 10};
-
-export const PropMinValue = Template.bind({});
-PropMinValue.name = 'min value';
-PropMinValue.args = {...PropDefaults.args, minValue: 10, defaultValue: 10};
-
-export const PropMaxValue = Template.bind({});
-PropMaxValue.name = 'max value';
-PropMaxValue.args = {...PropDefaults.args, maxValue: 10, defaultValue: 10};
-
-export const PropLabelSide = TemplateSmall.bind({});
-PropLabelSide.name = 'label side';
-PropLabelSide.args = {...PropDefaults.args, labelPosition: 'side', defaultValue: 10};
-
-export const PropCustomWidth = TemplateSmall.bind({});
-PropCustomWidth.name = 'custom width';
-PropCustomWidth.args = {...PropDefaults.args, width: 'size-3000'};
-
-// we can only force the interaction styles on the no visible label stories
-export const PropInteractionStyles = TemplateWithForcedStyles.bind({});
-PropInteractionStyles.name = 'interaction styles';
-PropInteractionStyles.args = {...PropAriaLabelled.args};
-
-export const PropInteractionStylesMinValue = TemplateWithForcedStyles.bind({});
-PropInteractionStylesMinValue.name = 'interaction styles min value';
-PropInteractionStylesMinValue.args = {...PropAriaLabelled.args, minValue: 10, defaultValue: 10};
-=======
 export const PropDefaults = {
   render: Template,
   name: 'default',
@@ -289,5 +235,4 @@
   render: TemplateWithForcedStyles,
   name: 'interaction styles min value',
   args: {...PropAriaLabelled.args, minValue: 10, defaultValue: 10}
-};
->>>>>>> d5282cf0
+};