{
  "name": "@react-spectrum/tag",
  "version": "3.2.6",
  "description": "Spectrum UI components in React",
  "license": "Apache-2.0",
  "main": "dist/main.js",
  "module": "dist/module.js",
  "exports": {
    "types": "./dist/types.d.ts",
    "import": "./dist/import.mjs",
    "require": "./dist/main.js"
  },
  "types": "dist/types.d.ts",
  "source": "src/index.ts",
  "files": [
    "dist",
    "src"
  ],
  "sideEffects": [
    "*.css"
  ],
  "targets": {
    "main": {
      "includeNodeModules": [
        "@adobe/spectrum-css-temp"
      ]
    },
    "module": {
      "includeNodeModules": [
        "@adobe/spectrum-css-temp"
      ]
    }
  },
  "repository": {
    "type": "git",
    "url": "https://github.com/adobe/react-spectrum"
  },
  "dependencies": {
<<<<<<< HEAD
    "@react-aria/focus": "workspace:^",
    "@react-aria/i18n": "workspace:^",
    "@react-aria/interactions": "workspace:^",
    "@react-aria/selection": "workspace:^",
    "@react-aria/tag": "workspace:^",
    "@react-aria/utils": "workspace:^",
    "@react-spectrum/button": "workspace:^",
    "@react-spectrum/form": "workspace:^",
    "@react-spectrum/label": "workspace:^",
    "@react-spectrum/text": "workspace:^",
    "@react-spectrum/utils": "workspace:^",
    "@react-stately/collections": "workspace:^",
    "@react-stately/list": "workspace:^",
    "@react-types/shared": "workspace:^",
=======
    "@react-aria/focus": "^3.17.1",
    "@react-aria/i18n": "^3.11.1",
    "@react-aria/interactions": "^3.21.3",
    "@react-aria/selection": "^3.18.1",
    "@react-aria/tag": "^3.4.1",
    "@react-aria/utils": "^3.24.1",
    "@react-spectrum/button": "^3.16.4",
    "@react-spectrum/form": "^3.7.6",
    "@react-spectrum/label": "^3.16.6",
    "@react-spectrum/text": "^3.5.5",
    "@react-spectrum/utils": "^3.11.7",
    "@react-stately/collections": "^3.10.7",
    "@react-stately/list": "^3.10.5",
    "@react-types/shared": "^3.23.1",
>>>>>>> 1cacbf1d
    "@swc/helpers": "^0.5.0"
  },
  "devDependencies": {
    "@adobe/spectrum-css-temp": "3.0.0-alpha.1"
  },
  "peerDependencies": {
    "@react-spectrum/provider": "^3.0.0",
    "react": "^16.8.0 || ^17.0.0-rc.1 || ^18.0.0",
    "react-dom": "^16.8.0 || ^17.0.0-rc.1 || ^18.0.0"
  },
  "publishConfig": {
    "access": "public"
  }
}<|MERGE_RESOLUTION|>--- conflicted
+++ resolved
@@ -36,7 +36,6 @@
     "url": "https://github.com/adobe/react-spectrum"
   },
   "dependencies": {
-<<<<<<< HEAD
     "@react-aria/focus": "workspace:^",
     "@react-aria/i18n": "workspace:^",
     "@react-aria/interactions": "workspace:^",
@@ -51,22 +50,6 @@
     "@react-stately/collections": "workspace:^",
     "@react-stately/list": "workspace:^",
     "@react-types/shared": "workspace:^",
-=======
-    "@react-aria/focus": "^3.17.1",
-    "@react-aria/i18n": "^3.11.1",
-    "@react-aria/interactions": "^3.21.3",
-    "@react-aria/selection": "^3.18.1",
-    "@react-aria/tag": "^3.4.1",
-    "@react-aria/utils": "^3.24.1",
-    "@react-spectrum/button": "^3.16.4",
-    "@react-spectrum/form": "^3.7.6",
-    "@react-spectrum/label": "^3.16.6",
-    "@react-spectrum/text": "^3.5.5",
-    "@react-spectrum/utils": "^3.11.7",
-    "@react-stately/collections": "^3.10.7",
-    "@react-stately/list": "^3.10.5",
-    "@react-types/shared": "^3.23.1",
->>>>>>> 1cacbf1d
     "@swc/helpers": "^0.5.0"
   },
   "devDependencies": {
