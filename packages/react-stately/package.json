{
  "name": "react-stately",
  "version": "3.31.1",
  "description": "Spectrum UI components in React",
  "license": "Apache-2.0",
  "main": "dist/main.js",
  "module": "dist/module.js",
  "exports": {
    "types": "./dist/types.d.ts",
    "import": "./dist/import.mjs",
    "require": "./dist/main.js"
  },
  "types": "dist/types.d.ts",
  "source": "src/index.ts",
  "files": [
    "dist"
  ],
  "sideEffects": false,
  "scripts": {
    "prepublishOnly": "mkdir -p dist; cp src/index.ts dist/types.d.ts; grep -v '^export type' src/index.ts > dist/module.js; babel --root-mode upward src/index.ts -o dist/main.js"
  },
  "repository": {
    "type": "git",
    "url": "https://github.com/adobe/react-spectrum"
  },
  "dependencies": {
<<<<<<< HEAD
    "@react-stately/calendar": "workspace:^",
    "@react-stately/checkbox": "workspace:^",
    "@react-stately/collections": "workspace:^",
    "@react-stately/combobox": "workspace:^",
    "@react-stately/data": "workspace:^",
    "@react-stately/datepicker": "workspace:^",
    "@react-stately/dnd": "workspace:^",
    "@react-stately/form": "workspace:^",
    "@react-stately/list": "workspace:^",
    "@react-stately/menu": "workspace:^",
    "@react-stately/numberfield": "workspace:^",
    "@react-stately/overlays": "workspace:^",
    "@react-stately/radio": "workspace:^",
    "@react-stately/searchfield": "workspace:^",
    "@react-stately/select": "workspace:^",
    "@react-stately/selection": "workspace:^",
    "@react-stately/slider": "workspace:^",
    "@react-stately/table": "workspace:^",
    "@react-stately/tabs": "workspace:^",
    "@react-stately/toggle": "workspace:^",
    "@react-stately/tooltip": "workspace:^",
    "@react-stately/tree": "workspace:^",
    "@react-types/shared": "workspace:^"
=======
    "@react-stately/calendar": "^3.5.1",
    "@react-stately/checkbox": "^3.6.5",
    "@react-stately/collections": "^3.10.7",
    "@react-stately/combobox": "^3.8.4",
    "@react-stately/data": "^3.11.4",
    "@react-stately/datepicker": "^3.9.4",
    "@react-stately/dnd": "^3.3.1",
    "@react-stately/form": "^3.0.3",
    "@react-stately/list": "^3.10.5",
    "@react-stately/menu": "^3.7.1",
    "@react-stately/numberfield": "^3.9.3",
    "@react-stately/overlays": "^3.6.7",
    "@react-stately/radio": "^3.10.4",
    "@react-stately/searchfield": "^3.5.3",
    "@react-stately/select": "^3.6.4",
    "@react-stately/selection": "^3.15.1",
    "@react-stately/slider": "^3.5.4",
    "@react-stately/table": "^3.11.8",
    "@react-stately/tabs": "^3.6.6",
    "@react-stately/toggle": "^3.7.4",
    "@react-stately/tooltip": "^3.4.9",
    "@react-stately/tree": "^3.8.1",
    "@react-types/shared": "^3.23.1"
>>>>>>> 1cacbf1d
  },
  "peerDependencies": {
    "react": "^16.8.0 || ^17.0.0-rc.1 || ^18.0.0"
  },
  "devDependencies": {
    "@babel/cli": "^7.24.1"
  },
  "publishConfig": {
    "access": "public"
  }
}<|MERGE_RESOLUTION|>--- conflicted
+++ resolved
@@ -24,7 +24,6 @@
     "url": "https://github.com/adobe/react-spectrum"
   },
   "dependencies": {
-<<<<<<< HEAD
     "@react-stately/calendar": "workspace:^",
     "@react-stately/checkbox": "workspace:^",
     "@react-stately/collections": "workspace:^",
@@ -48,37 +47,9 @@
     "@react-stately/tooltip": "workspace:^",
     "@react-stately/tree": "workspace:^",
     "@react-types/shared": "workspace:^"
-=======
-    "@react-stately/calendar": "^3.5.1",
-    "@react-stately/checkbox": "^3.6.5",
-    "@react-stately/collections": "^3.10.7",
-    "@react-stately/combobox": "^3.8.4",
-    "@react-stately/data": "^3.11.4",
-    "@react-stately/datepicker": "^3.9.4",
-    "@react-stately/dnd": "^3.3.1",
-    "@react-stately/form": "^3.0.3",
-    "@react-stately/list": "^3.10.5",
-    "@react-stately/menu": "^3.7.1",
-    "@react-stately/numberfield": "^3.9.3",
-    "@react-stately/overlays": "^3.6.7",
-    "@react-stately/radio": "^3.10.4",
-    "@react-stately/searchfield": "^3.5.3",
-    "@react-stately/select": "^3.6.4",
-    "@react-stately/selection": "^3.15.1",
-    "@react-stately/slider": "^3.5.4",
-    "@react-stately/table": "^3.11.8",
-    "@react-stately/tabs": "^3.6.6",
-    "@react-stately/toggle": "^3.7.4",
-    "@react-stately/tooltip": "^3.4.9",
-    "@react-stately/tree": "^3.8.1",
-    "@react-types/shared": "^3.23.1"
->>>>>>> 1cacbf1d
   },
   "peerDependencies": {
     "react": "^16.8.0 || ^17.0.0-rc.1 || ^18.0.0"
-  },
-  "devDependencies": {
-    "@babel/cli": "^7.24.1"
   },
   "publishConfig": {
     "access": "public"
