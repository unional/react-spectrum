{
  "name": "react-spectrum-monorepo",
  "private": true,
  "version": "2.21.0-beta.0",
  "description": "Spectrum UI components in React",
  "repository": {
    "type": "git",
    "url": "https://github.com/adobe/react-spectrum"
  },
  "packageManager": "yarn@4.1.1",
  "scripts": {
    "check-types": "tsc && tsc-strict",
<<<<<<< HEAD
    "install-16": "yarn add react@^16.8.0 react-dom@^16.8.0 @testing-library/react@^12 @testing-library/react-hooks@^8 @testing-library/dom@^8",
    "install-17": "yarn add react@^17 react-dom@^17 @testing-library/react@^12 @testing-library/react-hooks@^8 @testing-library/dom@^8",
    "install-canary": "yarn add react@canary react-dom@canary",
    "start": "cross-env NODE_ENV=storybook start-storybook -p 9003 --ci -c '.storybook'",
    "build:storybook": "build-storybook -c .storybook -o dist/$(git rev-parse HEAD)/storybook",
    "build:storybook-16": "build-storybook -c .storybook -o dist/$(git rev-parse HEAD)/storybook-16",
    "build:storybook-17": "build-storybook -c .storybook -o dist/$(git rev-parse HEAD)/storybook-17",
    "start:chromatic": "CHROMATIC=1 NODE_ENV=storybook start-storybook -p 9004 --ci -c '.chromatic'",
    "build:chromatic": "CHROMATIC=1 build-storybook -c .chromatic -o dist/$(git rev-parse HEAD)/chromatic",
    "start:chromatic-fc": "CHROMATIC=1 NODE_ENV=storybook start-storybook -p 9005 --ci -c '.chromatic-fc'",
    "build:chromatic-fc": "CHROMATIC=1 build-storybook -c .chromatic-fc -o dist/$(git rev-parse HEAD)/chromatic-fc",
=======
    "install-16": "yarn add -W react@^16.8.0 react-dom@^16.8.0 @testing-library/react@^12 @testing-library/react-hooks@^8 @testing-library/dom@^8 && node scripts/oldReactSupport.mjs",
    "install-17": "yarn add -W react@^17 react-dom@^17 @testing-library/react@^12 @testing-library/react-hooks@^8 @testing-library/dom@^8 && node scripts/oldReactSupport.mjs",
    "install-canary": "yarn add -W react@canary react-dom@canary",
    "start": "cross-env NODE_ENV=storybook storybook dev -p 9003 --ci -c '.storybook'",
    "build:storybook": "storybook build -c .storybook -o dist/$(git rev-parse HEAD)/storybook",
    "build:storybook-16": "storybook build -c .storybook -o dist/$(git rev-parse HEAD)/storybook-16",
    "build:storybook-17": "storybook build -c .storybook -o dist/$(git rev-parse HEAD)/storybook-17",
    "build:storybook-canary": "storybook build -c .storybook -o dist/$(git rev-parse HEAD)/storybook-canary",
    "start:chromatic": "CHROMATIC=1 NODE_ENV=storybook storybook dev -p 9004 --ci -c '.chromatic'",
    "build:chromatic": "CHROMATIC=1 storybook build -c .chromatic -o dist/$(git rev-parse HEAD)/chromatic",
    "start:chromatic-fc": "CHROMATIC=1 NODE_ENV=storybook storybook dev -p 9005 --ci -c '.chromatic-fc'",
    "build:chromatic-fc": "CHROMATIC=1 storybook build -c .chromatic-fc -o dist/$(git rev-parse HEAD)/chromatic-fc",
>>>>>>> 8ed86d85
    "start:docs": "DOCS_ENV=dev parcel 'packages/@react-{spectrum,aria,stately}/*/docs/*.mdx' 'packages/react-aria-components/docs/**/*.mdx' 'packages/@internationalized/*/docs/*.mdx' 'packages/dev/docs/pages/**/*.mdx'",
    "build:docs": "DOCS_ENV=staging parcel build 'packages/@react-{spectrum,aria,stately}/*/docs/*.mdx' 'packages/react-aria-components/docs/**/*.mdx' 'packages/@internationalized/*/docs/*.mdx' 'packages/dev/docs/pages/**/*.mdx'",
    "test": "cross-env STRICT_MODE=1 yarn jest",
    "test-loose": "cross-env VIRT_ON=1 yarn jest",
    "test-storybook": "test-storybook --url http://localhost:9003  --browsers chromium --no-cache",
    "build": "make build",
    "test:ssr": "cross-env STRICT_MODE=1 yarn jest --config jest.ssr.config.js",
    "ci-test": "cross-env STRICT_MODE=1 yarn jest --maxWorkers=2 && cross-env STRICT_MODE=1 yarn test:ssr --runInBand",
    "lint": "yarn check-types & eslint packages --ext .js,.ts,.tsx & yarn constraints & node scripts/lint-packages.js",
    "jest": "node scripts/jest.js",
    "copyrights": "babel-node --presets @babel/env ./scripts/addHeaders.js",
    "build:icons": "babel-node --presets @babel/env ./scripts/buildIcons.js",
    "clean:icons": "babel-node --presets @babel/env ./scripts/cleanIcons.js",
    "postinstall": "patch-package && yarn build:icons",
    "plop": "plop --plopfile scripts/plopfile.js",
    "chromatic": "NODE_ENV=production CHROMATIC=1 chromatic --project-token $CHROMATIC_PROJECT_TOKEN --build-script-name 'build:chromatic'",
    "chromatic:forced-colors": "NODE_ENV=production CHROMATIC=1 chromatic --project-token $CHROMATIC_FC_PROJECT_TOKEN --build-script-name 'build:chromatic-fc'",
    "merge:css": "babel-node --presets @babel/env ./scripts/merge-spectrum-css.js",
    "release": "lerna publish from-package --yes",
    "publish:nightly": "lerna publish -y --canary --preid nightly --dist-tag=nightly --exact --force-publish=* --no-push --no-verify-access",
    "build:api-published": "node scripts/buildPublishedAPI.js",
    "build:api-branch": "node scripts/buildBranchAPI.js",
    "compare:apis": "node scripts/compareAPIs.js",
    "check-apis": "yarn build:api-branch --githash=\"origin/main\" --output=\"base-api\" && yarn build:api-branch && yarn compare:apis",
    "check-published-apis": "yarn build:api-published && yarn build:api-branch && yarn compare:apis",
    "bumpVersions": "node scripts/bumpVersions.js",
    "test:parcel": "jest --testMatch '**/*.parceltest.{ts,tsx}'",
    "blc:local": "npx git+ssh://git@github.com:ktabors/rsp-blc.git -u http://localhost:1234/",
    "blc:prod": "npx git+ssh://git@github.com:ktabors/rsp-blc.git -u https://react-spectrum.adobe.com/"
  },
  "workspaces": [
    "packages/react-stately",
    "packages/react-aria",
    "packages/react-aria-components",
    "packages/tailwindcss-react-aria-components",
    "packages/*/*"
  ],
  "devDependencies": {
    "@actions/core": "^1.1.0",
    "@actions/github": "^1.1.0",
    "@babel/cli": "^7.24.1",
    "@babel/core": "^7.24.3",
    "@babel/eslint-parser": "^7.24.1",
    "@babel/node": "^7.23.9",
    "@babel/plugin-proposal-decorators": "^7.24.1",
    "@babel/plugin-syntax-decorators": "7.24.1",
    "@babel/plugin-syntax-import-assertions": "^7.24.1",
    "@babel/plugin-transform-runtime": "^7.24.3",
    "@babel/preset-env": "^7.24.3",
    "@babel/preset-react": "^7.24.1",
    "@babel/preset-typescript": "^7.24.1",
    "@babel/register": "^7.23.7",
    "@octokit/rest": "*",
    "@parcel/bundler-library": "2.11.1-canary.3188",
    "@parcel/config-default": "2.0.0-canary.1565",
    "@parcel/core": "2.0.0-canary.1563",
    "@parcel/optimizer-data-url": "2.0.0-canary.1565",
    "@parcel/optimizer-terser": "2.0.0-canary.1565",
    "@parcel/packager-ts": "2.0.0-canary.1565",
    "@parcel/reporter-cli": "2.0.0-canary.1565",
    "@parcel/resolver-glob": "2.12.1-canary.3188",
    "@parcel/transformer-inline": "2.0.0-canary.1565",
    "@parcel/transformer-inline-string": "2.0.0-canary.1565",
    "@parcel/transformer-svg-react": "2.12.1-canary.3188",
    "@parcel/transformer-typescript-types": "2.0.0-canary.1565",
    "@spectrum-css/component-builder": "1.0.1",
    "@spectrum-css/vars": "^2.3.0",
    "@storybook/addon-a11y": "^7.6.19",
    "@storybook/addon-actions": "^7.6.19",
    "@storybook/addon-controls": "^7.6.19",
    "@storybook/addon-links": "^7.6.19",
    "@storybook/api": "^7.6.19",
    "@storybook/components": "^7.6.19",
    "@storybook/manager-api": "^7.6.19",
    "@storybook/preview": "^7.6.19",
    "@storybook/preview-api": "^7.6.19",
    "@storybook/react": "^7.6.19",
    "@storybook/test-runner": "^0.16.0",
    "@storybook/testing-library": "^0.2.2",
    "@swc/jest": "^0.2.36",
    "@testing-library/dom": "^9.2.0",
    "@testing-library/jest-dom": "^5.16.5",
    "@testing-library/react": "^14.0.0",
    "@testing-library/user-event": "^14.4.3",
    "@types/react": "^18.2.28",
    "@types/storybook__react": "^4.0.2",
    "@typescript-eslint/eslint-plugin": "^6.7.5",
    "@typescript-eslint/parser": "^6.7.5",
    "autoprefixer": "^9.6.0",
    "axe-core": "^4.6.3",
    "axe-playwright": "^1.1.11",
    "babel-plugin-istanbul": "^6.0.0",
    "babel-plugin-macros": "^3.0.1",
    "babel-plugin-react-remove-properties": "^0.3.0",
    "babel-plugin-transform-glob-import": "^1.0.1",
    "babelify": "^10.0.0",
    "chalk": "^4.1.2",
    "chromatic": "^11.3.0",
    "clsx": "^2.0.0",
    "color-space": "^1.16.0",
    "concurrently": "^6.0.2",
    "core-js": "^3.0.0",
    "cross-env": "^7.0.2",
    "cross-spawn": "^7.0.3",
    "css-parse": "^2.0.0",
    "delta-e": "^0.0.8",
    "diff": "^5.1.0",
    "eslint": "^8.38.0",
    "eslint-plugin-import": "^2.27.5",
    "eslint-plugin-jest": "^27.2.1",
    "eslint-plugin-jsdoc": "^40.3.0",
    "eslint-plugin-jsx-a11y": "^6.7.1",
    "eslint-plugin-monorepo": "^0.3.2",
    "eslint-plugin-react": "^7.32.2",
    "eslint-plugin-react-hooks": "^4.6.0",
    "eslint-plugin-rulesdir": "^0.2.2",
    "fast-check": "^2.19.0",
    "fast-glob": "^3.1.0",
    "framer-motion": "^10.16.4",
    "fs-extra": "^10.0.0",
    "full-icu": "^1.3.0",
    "glob-promise": "^6.0.5",
    "identity-obj-proxy": "^3.0.0",
    "ignore-styles": "^5.0.1",
    "jest": "^29.5.0",
    "jest-environment-jsdom": "^29.5.0",
    "jest-junit": "^15.0.0",
    "jest-matchmedia-mock": "^1.1.0",
    "lerna": "^3.13.2",
    "lfcdn": "^0.4.2",
    "lucide-react": "^0.294.0",
    "md5": "^2.2.1",
    "npm-cli-login": "^1.0.0",
    "nyc": "^10.2.0",
    "p-queue": "^6.2.1",
    "parcel": "2.0.0-canary.1563",
    "parcel-resolver-storybook": "https://gitpkg.now.sh/mischnic/storybook-parcel/packages/parcel-resolver-storybook?master",
    "patch-package": "^6.2.0",
    "plop": "^2.4.0",
    "postcss": "^8.4.24",
    "postcss-custom-properties": "^13.2.0",
    "postcss-import": "^15.1.0",
    "prop-types": "^15.6.0",
    "raf": "^3.4.0",
    "react": "^18.2.0",
    "react-axe": "^3.0.2",
    "react-dom": "^18.2.0",
    "react-frame-component": "^5.0.0",
    "react-test-renderer": "^16.9.0",
    "recast": "^0.20",
    "recursive-readdir": "^2.2.2",
    "regenerator-runtime": "0.13.3",
    "rimraf": "^2.6.3",
    "sharp": "^0.31.2",
    "sinon": "^7.3.1",
    "storybook": "^7.6.19",
    "storybook-builder-parcel": "https://gitpkg.now.sh/mischnic/storybook-parcel/packages/storybook-builder-parcel?master",
    "storybook-dark-mode": "^3.0.3",
    "storybook-react-parcel": "https://gitpkg.now.sh/mischnic/storybook-parcel/packages/storybook-react-parcel?master",
    "tailwind-variants": "^0.1.18",
    "tailwindcss": "^3.4.0",
    "tailwindcss-animate": "^1.0.7",
    "tempy": "^0.5.0",
    "typescript": "^5.3.3",
    "typescript-strict-plugin": "^2.0.0",
    "verdaccio": "^5.13.0",
    "walk-object": "^4.0.0",
    "wsrun": "^5.0.0",
    "yargs": "^17.2.1"
  },
  "resolutions": {
    "@babel/core": "7.24.3",
    "@babel/parser": "7.24.4",
    "@babel/runtime": "7.24.4",
    "@babel/preset-env": "7.24.4",
    "@babel/types": "7.24.0",
    "@types/react": "18.2.28",
    "postcss": "8.4.24",
    "postcss-custom-properties": "13.2.0",
    "postcss-import": "15.1.0",
    "react-refresh": "0.9.0",
    "remark-parse": "10.0.1",
    "browserslist": "4.23.0",
    "caniuse-lite": "1.0.30001563",
    "@storybook/core-common": "7.6.19",
    "storybook-builder-parcel/@storybook/core-common": "7.6.19",
    "@parcel/cache": "2.0.0-canary.1565",
    "@parcel/codeframe": "2.0.0-canary.1565",
    "@parcel/diagnostic": "2.0.0-canary.1565",
    "@parcel/events": "2.0.0-canary.1565",
    "@parcel/fs": "2.0.0-canary.1565",
    "@parcel/logger": "2.0.0-canary.1565",
    "@parcel/markdown-ansi": "2.0.0-canary.1565",
    "@parcel/node-resolver-core": "3.3.1-canary.3188",
    "@parcel/package-manager": "2.0.0-canary.1565",
    "@parcel/plugin": "2.0.0-canary.1565",
    "@parcel/profiler": "2.12.1-canary.3188",
    "@parcel/rust": "2.12.1-canary.3188",
    "@parcel/types": "2.0.0-canary.1565",
    "@parcel/utils": "2.0.0-canary.1565",
    "@parcel/workers": "2.0.0-canary.1565"
  },
  "@parcel/transformer-css": {
    "cssModules": {
      "global": true,
      "exclude": [
        "**/*.global.css",
        "packages/@react-aria/example-theme/**",
        "packages/@react-spectrum/style-macro-s1/**",
        "packages/@react-spectrum/tree/**",
        "packages/@react-spectrum/color/src/*.tsx"
      ]
    },
    "drafts": {
      "nesting": true
    },
    "pseudoClasses": {
      "focusVisible": "focus-ring",
      "hover": "is-hovered"
    }
  },
<<<<<<< HEAD
  "dependencies": {
    "@yarnpkg/types": "^4.0.0"
=======
  "alias": {
    "@storybook/react-dom-shim": "@storybook/react-dom-shim/dist/react-18"
>>>>>>> 8ed86d85
  }
}<|MERGE_RESOLUTION|>--- conflicted
+++ resolved
@@ -10,22 +10,9 @@
   "packageManager": "yarn@4.1.1",
   "scripts": {
     "check-types": "tsc && tsc-strict",
-<<<<<<< HEAD
-    "install-16": "yarn add react@^16.8.0 react-dom@^16.8.0 @testing-library/react@^12 @testing-library/react-hooks@^8 @testing-library/dom@^8",
-    "install-17": "yarn add react@^17 react-dom@^17 @testing-library/react@^12 @testing-library/react-hooks@^8 @testing-library/dom@^8",
+    "install-16": "yarn add react@^16.8.0 react-dom@^16.8.0 @testing-library/react@^12 @testing-library/react-hooks@^8 @testing-library/dom@^8 && node scripts/oldReactSupport.mjs",
+    "install-17": "yarn add react@^17 react-dom@^17 @testing-library/react@^12 @testing-library/react-hooks@^8 @testing-library/dom@^8 && node scripts/oldReactSupport.mjs",
     "install-canary": "yarn add react@canary react-dom@canary",
-    "start": "cross-env NODE_ENV=storybook start-storybook -p 9003 --ci -c '.storybook'",
-    "build:storybook": "build-storybook -c .storybook -o dist/$(git rev-parse HEAD)/storybook",
-    "build:storybook-16": "build-storybook -c .storybook -o dist/$(git rev-parse HEAD)/storybook-16",
-    "build:storybook-17": "build-storybook -c .storybook -o dist/$(git rev-parse HEAD)/storybook-17",
-    "start:chromatic": "CHROMATIC=1 NODE_ENV=storybook start-storybook -p 9004 --ci -c '.chromatic'",
-    "build:chromatic": "CHROMATIC=1 build-storybook -c .chromatic -o dist/$(git rev-parse HEAD)/chromatic",
-    "start:chromatic-fc": "CHROMATIC=1 NODE_ENV=storybook start-storybook -p 9005 --ci -c '.chromatic-fc'",
-    "build:chromatic-fc": "CHROMATIC=1 build-storybook -c .chromatic-fc -o dist/$(git rev-parse HEAD)/chromatic-fc",
-=======
-    "install-16": "yarn add -W react@^16.8.0 react-dom@^16.8.0 @testing-library/react@^12 @testing-library/react-hooks@^8 @testing-library/dom@^8 && node scripts/oldReactSupport.mjs",
-    "install-17": "yarn add -W react@^17 react-dom@^17 @testing-library/react@^12 @testing-library/react-hooks@^8 @testing-library/dom@^8 && node scripts/oldReactSupport.mjs",
-    "install-canary": "yarn add -W react@canary react-dom@canary",
     "start": "cross-env NODE_ENV=storybook storybook dev -p 9003 --ci -c '.storybook'",
     "build:storybook": "storybook build -c .storybook -o dist/$(git rev-parse HEAD)/storybook",
     "build:storybook-16": "storybook build -c .storybook -o dist/$(git rev-parse HEAD)/storybook-16",
@@ -35,7 +22,6 @@
     "build:chromatic": "CHROMATIC=1 storybook build -c .chromatic -o dist/$(git rev-parse HEAD)/chromatic",
     "start:chromatic-fc": "CHROMATIC=1 NODE_ENV=storybook storybook dev -p 9005 --ci -c '.chromatic-fc'",
     "build:chromatic-fc": "CHROMATIC=1 storybook build -c .chromatic-fc -o dist/$(git rev-parse HEAD)/chromatic-fc",
->>>>>>> 8ed86d85
     "start:docs": "DOCS_ENV=dev parcel 'packages/@react-{spectrum,aria,stately}/*/docs/*.mdx' 'packages/react-aria-components/docs/**/*.mdx' 'packages/@internationalized/*/docs/*.mdx' 'packages/dev/docs/pages/**/*.mdx'",
     "build:docs": "DOCS_ENV=staging parcel build 'packages/@react-{spectrum,aria,stately}/*/docs/*.mdx' 'packages/react-aria-components/docs/**/*.mdx' 'packages/@internationalized/*/docs/*.mdx' 'packages/dev/docs/pages/**/*.mdx'",
     "test": "cross-env STRICT_MODE=1 yarn jest",
@@ -257,12 +243,10 @@
       "hover": "is-hovered"
     }
   },
-<<<<<<< HEAD
   "dependencies": {
     "@yarnpkg/types": "^4.0.0"
-=======
+  },
   "alias": {
     "@storybook/react-dom-shim": "@storybook/react-dom-shim/dist/react-18"
->>>>>>> 8ed86d85
   }
 }